--- conflicted
+++ resolved
@@ -23,11 +23,7 @@
     strategy:
       matrix:
         os: [ubuntu-latest]
-<<<<<<< HEAD
-        scala: [2.13.6, 3.1.0]
-=======
-        scala: [2.13.7, 3.0.2]
->>>>>>> dfad2774
+        scala: [2.13.7, 3.1.0]
         java: [adopt@1.8]
     runs-on: ${{ matrix.os }}
     steps:
