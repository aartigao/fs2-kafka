--- conflicted
+++ resolved
@@ -21,7 +21,6 @@
   )(implicit F: Sync[F]): RecordDeserializer[F, A] =
     codec.schema match {
       case Right(schema) =>
-<<<<<<< HEAD
         def createDeserializer(isKey: Boolean): Resource[F, Deserializer[F, A]] =
           Resource
             .make(settings.createAvroDeserializer(isKey)) {
@@ -31,27 +30,16 @@
               case (deserializer, schemaRegistryClient) =>
                 Deserializer.instance { (topic, _, bytes) =>
                   F.defer {
-                    val writerSchemaId =
-                      ByteBuffer.wrap(bytes).getInt(1) // skip magic byte
-
-=======
-        val createDeserializer: Boolean => F[Deserializer[F, A]] =
-          settings.createAvroDeserializer(_).map {
-            case (deserializer, schemaRegistryClient) =>
-              Deserializer.instance { (topic, _, bytes) =>
-                F.defer {
-                  if (bytes == null || bytes.length == 0) {
+                    if (bytes == null || bytes.length == 0) {
                     F.raiseError(
                       new IllegalArgumentException(
                         s"Invalid Avro record: bytes is null or empty"
                       )
                     )
 
-                  } else {
-                    val writerSchemaId =
+                  } else {val writerSchemaId =
                       ByteBuffer.wrap(bytes).getInt(1) // skip magic byte
 
->>>>>>> 17ea588a
                     val writerSchema = {
                       val schema = schemaRegistryClient.getSchemaById(writerSchemaId)
                       if (schema.isInstanceOf[AvroSchema])
@@ -60,18 +48,13 @@
                         null
                     }
 
-<<<<<<< HEAD
                     codec.decode(deserializer.deserialize(topic, bytes, schema), writerSchema) match {
-=======
-                    codec
-                      .decode(deserializer.deserialize(topic, bytes, schema), writerSchema) match {
->>>>>>> 17ea588a
                       case Right(a)    => F.pure(a)
                       case Left(error) => F.raiseError(error.throwable)
                     }
                   }
                 }
-            }
+            }}
 
         RecordDeserializer.instance(
           forKey = createDeserializer(true),
