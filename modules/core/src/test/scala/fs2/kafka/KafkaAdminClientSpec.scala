--- conflicted
+++ resolved
@@ -322,13 +322,7 @@
     val produced = (0 until 100).map(n => s"key-$n" -> s"value->$n")
     publishToKafka(topic, produced)
 
-<<<<<<< HEAD
-    consumerStream(consumerSettings[IO](config))
-=======
-    KafkaConsumer
-      .stream[IO]
-      .using(consumerSettings(config))
->>>>>>> 35c49bc1
+    KafkaConsumer.stream(consumerSettings[IO](config))
       .evalTap(_.subscribe(topic.r))
       .flatMap(_.stream)
       .take(produced.size.toLong)
