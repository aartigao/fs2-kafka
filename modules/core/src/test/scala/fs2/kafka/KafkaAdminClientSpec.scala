--- conflicted
+++ resolved
@@ -317,12 +317,7 @@
     publishToKafka(topic, produced)
 
     KafkaConsumer
-<<<<<<< HEAD
-      .stream[IO]
-      .using(consumerSettings)
-=======
-      .stream(consumerSettings[IO](config))
->>>>>>> 6f9df5d2
+      .stream(consumerSettings[IO])
       .evalTap(_.subscribe(topic.r))
       .flatMap(_.stream)
       .take(produced.size.toLong)
