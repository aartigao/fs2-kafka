--- conflicted
+++ resolved
@@ -8,10 +8,7 @@
 
 import cats.Apply
 import cats.effect._
-<<<<<<< HEAD
-=======
 import cats.effect.syntax.all._
->>>>>>> cdc8031d
 import cats.implicits._
 import fs2.kafka.internal._
 import fs2.kafka.internal.converters.collection._
@@ -76,7 +73,6 @@
   private[kafka] def resource[F[_], K, V](
     settings: ProducerSettings[F, K, V]
   )(
-<<<<<<< HEAD
     implicit F: Async[F]
   ): Resource[F, KafkaProducer.Metrics[F, K, V]] =
     Resource.liftF(settings.keySerializer).flatMap { keySerializer =>
@@ -87,38 +83,15 @@
               override def produce[P](
                 records: ProducerRecords[K, V, P]
               ): F[F[ProducerResult[K, V, P]]] = {
-                withProducer { producer =>
+                withProducer { (producer, _) =>
                   records.records
                     .traverse(produceRecord(keySerializer, valueSerializer, producer))
                     .map(_.sequence.map(ProducerResult(_, records.passthrough)))
                 }
-=======
-    implicit F: Concurrent[F],
-    context: ContextShift[F]
-  ): Resource[F, KafkaProducer.Metrics[F, K, V]] =
-    Resource.liftF(settings.keySerializer).flatMap { keySerializer =>
-      Resource.liftF(settings.valueSerializer).flatMap { valueSerializer =>
-        WithProducer(settings).map { withProducer =>
-          new KafkaProducer.Metrics[F, K, V] {
-            override def produce[P](
-              records: ProducerRecords[K, V, P]
-            ): F[F[ProducerResult[K, V, P]]] = {
-              withProducer { (producer, _) =>
-                records.records
-                  .traverse(produceRecord(keySerializer, valueSerializer, producer))
-                  .map(_.sequence.map(ProducerResult(_, records.passthrough)))
->>>>>>> cdc8031d
               }
 
-<<<<<<< HEAD
               override def metrics: F[Map[MetricName, Metric]] =
-                withProducer { producer =>
-                  F.blocking(producer.metrics().asScala.toMap)
-                }
-=======
-            override def metrics: F[Map[MetricName, Metric]] =
-              withProducer.blocking { _.metrics().asScala.toMap }
->>>>>>> cdc8031d
+                withProducer.blocking { _.metrics().asScala.toMap }
 
               override def toString: String =
                 "KafkaProducer$" + System.identityHashCode(this)
@@ -133,31 +106,12 @@
     valueSerializer: Serializer[F, V],
     producer: KafkaByteProducer
   )(
-<<<<<<< HEAD
     implicit F: Async[F],
     dispatcher: Dispatcher[F]
   ): ProducerRecord[K, V] => F[F[(ProducerRecord[K, V], RecordMetadata)]] =
     record =>
       asJavaRecord(keySerializer, valueSerializer, record).flatMap { javaRecord =>
-        Deferred[F, Either[Throwable, (ProducerRecord[K, V], RecordMetadata)]].flatMap { deferred =>
-          F.delay {
-              producer.send(
-                javaRecord,
-                callback { (metadata, exception) =>
-                  val complete =
-                    deferred.complete {
-                      if (exception == null) Right((record, metadata))
-                      else Left(exception)
-                    }
-
-                  dispatcher.unsafeRunSync(complete.void)
-=======
-    implicit F: Concurrent[F],
-    context: ContextShift[F]
-  ): ProducerRecord[K, V] => F[F[(ProducerRecord[K, V], RecordMetadata)]] =
-    record =>
-      asJavaRecord(keySerializer, valueSerializer, record).flatMap { javaRecord =>
-        F.async { (cb: Either[Throwable, (ProducerRecord[K, V], RecordMetadata)] => Unit) =>
+        F.async_ { (cb: Either[Throwable, (ProducerRecord[K, V], RecordMetadata)] => Unit) =>
             producer.send(
               javaRecord,
               callback { (metadata, exception) =>
@@ -165,15 +119,13 @@
                   if (exception == null)
                     Right((record, metadata))
                   else Left(exception)
->>>>>>> cdc8031d
                 }
               }
             )
             ()
           }
-          .guarantee(context.shift)
           .start
-          .map(_.join)
+          .map(_.joinAndEmbedNever)
       }
 
   private[this] def serializeToBytes[F[_], K, V](
