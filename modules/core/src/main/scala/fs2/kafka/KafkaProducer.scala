--- conflicted
+++ resolved
@@ -128,16 +128,10 @@
     Stream.resource(KafkaProducer.resource(settings)(F, mk))
 
   private[kafka] def produceRecord[F[_], K, V](
-<<<<<<< HEAD
     keySerializer: KeySerializer[F, K],
     valueSerializer: ValueSerializer[F, V],
-    producer: KafkaByteProducer
-=======
-    keySerializer: Serializer[F, K],
-    valueSerializer: Serializer[F, V],
     producer: KafkaByteProducer,
     blocking: Blocking[F]
->>>>>>> accba5f6
   )(
     implicit F: Async[F]
   ): ProducerRecord[K, V] => F[F[(ProducerRecord[K, V], RecordMetadata)]] =
