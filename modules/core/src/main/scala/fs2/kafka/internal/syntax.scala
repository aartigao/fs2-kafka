/*
 * Copyright 2018-2023 OVO Energy Limited
 *
 * SPDX-License-Identifier: Apache-2.0
 */

package fs2.kafka.internal

import cats.{FlatMap, Foldable, Show}
import cats.effect.Async
import cats.syntax.all._
import fs2.kafka.{Header, Headers, KafkaHeaders}
import fs2.kafka.internal.converters.unsafeWrapArray
import fs2.kafka.internal.converters.collection._

import java.time.Duration
import java.time.temporal.ChronoUnit
import java.util
import java.util.concurrent.TimeUnit
import org.apache.kafka.common.KafkaFuture

import scala.collection.immutable.SortedSet
import scala.concurrent.duration.FiniteDuration

private[kafka] object syntax {
  implicit final class LoggingSyntax[F[_], A](
    private val fa: F[A]
  ) extends AnyVal {
    def log(f: A => LogEntry)(
      implicit F: FlatMap[F],
      logging: Logging[F]
    ): F[Unit] =
      fa.flatMap(a => logging.log(f(a)))
  }

  implicit final class FiniteDurationSyntax(
    private val duration: FiniteDuration
  ) extends AnyVal {
    def toJava: Duration =
      if (duration.length == 0L) Duration.ZERO
      else
        duration.unit match {
          case TimeUnit.DAYS         => Duration.ofDays(duration.length)
          case TimeUnit.HOURS        => Duration.ofHours(duration.length)
          case TimeUnit.MINUTES      => Duration.ofMinutes(duration.length)
          case TimeUnit.SECONDS      => Duration.ofSeconds(duration.length)
          case TimeUnit.MILLISECONDS => Duration.ofMillis(duration.length)
          case TimeUnit.MICROSECONDS => Duration.of(duration.length, ChronoUnit.MICROS)
          case TimeUnit.NANOSECONDS  => Duration.ofNanos(duration.length)
        }
  }

  implicit final class FoldableSyntax[F[_], A](
    private val fa: F[A]
  ) extends AnyVal {
    def mkStringAppend(f: (String => Unit, A) => Unit)(
      start: String,
      sep: String,
      end: String
    )(implicit F: Foldable[F]): String = {
      val builder = new java.lang.StringBuilder(start)
      val append: String => Unit = s => { builder.append(s); () }
      var first = true

      fa.foldLeft(()) { (_, a) =>
        if (first) first = false
        else builder.append(sep)
        f(append, a)
      }

      builder.append(end).toString
    }

    def mkStringMap(f: A => String)(start: String, sep: String, end: String)(
      implicit F: Foldable[F]
    ): String = mkStringAppend((append, a) => append(f(a)))(start, sep, end)

    def mkString(start: String, sep: String, end: String)(
      implicit F: Foldable[F]
    ): String = mkStringMap(_.toString)(start, sep, end)

    def mkStringShow(start: String, sep: String, end: String)(
      implicit F: Foldable[F],
      A: Show[A]
    ): String = mkStringMap(_.show)(start, sep, end)

    def asJava(implicit F: Foldable[F]): util.List[A] = {
      val array = new util.ArrayList[A](fa.size.toInt)
      fa.foldLeft(())((_, a) => { array.add(a); () })
      util.Collections.unmodifiableList(array)
    }
  }

  implicit final class MapSyntax[K, V](
    private val map: Map[K, V]
  ) extends AnyVal {
    def keySetStrict: Set[K] = {
      val builder = Set.newBuilder[K]
      map.foreach(builder += _._1)
      builder.result()
    }

    def filterKeysStrict(p: K => Boolean): Map[K, V] = {
      val builder = Map.newBuilder[K, V]
      map.foreach(e => if (p(e._1)) builder += e)
      builder.result()
    }

    def filterKeysStrictList(p: K => Boolean): List[(K, V)] = {
      val builder = List.newBuilder[(K, V)]
      map.foreach(e => if (p(e._1)) builder += e)
      builder.result()
    }

    def filterKeysStrictValuesList(p: K => Boolean): List[V] = {
      val builder = List.newBuilder[V]
      map.foreach(e => if (p(e._1)) builder += e._2)
      builder.result()
    }

    def updatedIfAbsent(k: K, v: => V): Map[K, V] =
      if (map.contains(k)) map else map.updated(k, v)
  }

  implicit final class MapWrappedValueSyntax[F[_], K, V](
    private val map: Map[K, F[V]]
  ) extends AnyVal {
    def asJavaMap(implicit F: Foldable[F]): util.Map[K, util.Collection[V]] =
      map.map { case (k, fv) => k -> (fv.asJava: util.Collection[V]) }.asJava
  }

  implicit final class JavaUtilCollectionSyntax[A](
    private val collection: util.Collection[A]
  ) extends AnyVal {
    def toSet: Set[A] = {
      val builder = Set.newBuilder[A]
      val it = collection.iterator()
      while (it.hasNext) builder += it.next()
      builder.result()
    }

    def toList: List[A] = {
      val builder = List.newBuilder[A]
      val it = collection.iterator()
      while (it.hasNext) builder += it.next()
      builder.result()
    }

    def toVector: Vector[A] = {
      val builder = Vector.newBuilder[A]
      val it = collection.iterator()
      while (it.hasNext) builder += it.next()
      builder.result()
    }

    def mapToList[B](f: A => B): List[B] = {
      val builder = List.newBuilder[B]
      val it = collection.iterator()
      while (it.hasNext) builder += f(it.next())
      builder.result()
    }

    def toSortedSet(implicit ordering: Ordering[A]): SortedSet[A] = {
      val builder = SortedSet.newBuilder[A]
      val it = collection.iterator()
      while (it.hasNext) builder += it.next()
      builder.result()
    }
  }

  implicit final class JavaUtilMapSyntax[K, V](
    private val map: util.Map[K, V]
  ) extends AnyVal {
    def toMap: Map[K, V] = {
      var result = Map.empty[K, V]
      val it = map.entrySet.iterator()
      while (it.hasNext) {
        val e = it.next()
        result = result.updated(e.getKey, e.getValue)
      }
      result
    }
  }

  implicit final class KafkaFutureSyntax[F[_], A](
    private val futureF: F[KafkaFuture[A]]
  ) extends AnyVal {
<<<<<<< HEAD
    def cancelable(implicit F: Async[F]): F[A] =
      F.fromCompletableFuture(futureF.map(_.toCompletionStage.toCompletableFuture))
=======
    // Inspired by Monix's `CancelableFuture#fromJavaCompletable`.
    def cancelable_(implicit F: Async[F]): F[A] =
      F.async { (cb: (Either[Throwable, A] => Unit)) =>
        futureF.flatMap { future =>
          F.blocking {
              future.whenComplete(new BiConsumer[A, Throwable] {
                override def accept(a: A, t: Throwable): Unit = t match {
                  case null                                         => cb(a.asRight)
                  case _: CancellationException                     => ()
                  case e: CompletionException if e.getCause != null => cb(e.getCause.asLeft)
                  case e                                            => cb(e.asLeft)
                }
              })
            }
            .as(Some(F.blocking(future.cancel(true)).void))
        }
      }
>>>>>>> eb859e38
  }

  implicit final class KafkaHeadersSyntax(
    private val headers: KafkaHeaders
  ) extends AnyVal {
    def asScala: Headers =
      Headers.fromSeq {
        unsafeWrapArray {
          headers.toArray.map { header =>
            Header(header.key, header.value)
          }
        }
      }
  }
}<|MERGE_RESOLUTION|>--- conflicted
+++ resolved
@@ -185,28 +185,8 @@
   implicit final class KafkaFutureSyntax[F[_], A](
     private val futureF: F[KafkaFuture[A]]
   ) extends AnyVal {
-<<<<<<< HEAD
-    def cancelable(implicit F: Async[F]): F[A] =
+    def cancelable_(implicit F: Async[F]): F[A] =
       F.fromCompletableFuture(futureF.map(_.toCompletionStage.toCompletableFuture))
-=======
-    // Inspired by Monix's `CancelableFuture#fromJavaCompletable`.
-    def cancelable_(implicit F: Async[F]): F[A] =
-      F.async { (cb: (Either[Throwable, A] => Unit)) =>
-        futureF.flatMap { future =>
-          F.blocking {
-              future.whenComplete(new BiConsumer[A, Throwable] {
-                override def accept(a: A, t: Throwable): Unit = t match {
-                  case null                                         => cb(a.asRight)
-                  case _: CancellationException                     => ()
-                  case e: CompletionException if e.getCause != null => cb(e.getCause.asLeft)
-                  case e                                            => cb(e.asLeft)
-                }
-              })
-            }
-            .as(Some(F.blocking(future.cancel(true)).void))
-        }
-      }
->>>>>>> eb859e38
   }
 
   implicit final class KafkaHeadersSyntax(
