/*
 * Copyright 2018-2021 OVO Energy Limited
 *
 * SPDX-License-Identifier: Apache-2.0
 */

package fs2.kafka.internal

import cats.effect.{Resource, Async}
import cats.effect.std.Semaphore
import cats.implicits._
import fs2.kafka.{JavaByteConsumer, ConsumerSettings}
import fs2.kafka.internal.syntax._

private[kafka] sealed abstract class WithConsumer[F[_]] {
  def apply[A](f: (JavaByteConsumer, Blocking[F]) => F[A]): F[A]

  def blocking[A](f: JavaByteConsumer => A): F[A] = apply {
    case (producer, blocking) => blocking(f(producer))
  }
}

private[kafka] object WithConsumer {
  def apply[F[_], K, V](
    settings: ConsumerSettings[F, K, V]
  )(
    implicit F: Async[F]
  ): Resource[F, WithConsumer[F]] = {
    val blockingResource =
      settings.blocker
        .map(Resource.pure[F, Blocker])
        .getOrElse(Blockers.consumer)
        .map(Blocking.fromBlocker[F])

    blockingResource.flatMap { blocking_ =>
      Resource.make {
        (settings.createConsumer, Semaphore[F](1L))
          .mapN { (consumer, semaphore) =>
            new WithConsumer[F] {
<<<<<<< HEAD
              override def apply[A](f: (KafkaByteConsumer, Blocking[F]) => F[A]): F[A] =
                semaphore.permit.use { f(consumer, blocking_) }
=======
              override def apply[A](f: (JavaByteConsumer, Blocking[F]) => F[A]): F[A] =
                semaphore.withPermit { f(consumer, blocking_) }
>>>>>>> b04e906f
            }
          }
      }(_.blocking { _.close(settings.closeTimeout.asJava) })
    }
  }
}<|MERGE_RESOLUTION|>--- conflicted
+++ resolved
@@ -37,13 +37,8 @@
         (settings.createConsumer, Semaphore[F](1L))
           .mapN { (consumer, semaphore) =>
             new WithConsumer[F] {
-<<<<<<< HEAD
-              override def apply[A](f: (KafkaByteConsumer, Blocking[F]) => F[A]): F[A] =
-                semaphore.permit.use { f(consumer, blocking_) }
-=======
               override def apply[A](f: (JavaByteConsumer, Blocking[F]) => F[A]): F[A] =
                 semaphore.withPermit { f(consumer, blocking_) }
->>>>>>> b04e906f
             }
           }
       }(_.blocking { _.close(settings.closeTimeout.asJava) })
