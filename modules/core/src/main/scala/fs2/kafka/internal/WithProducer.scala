/*
 * Copyright 2018-2020 OVO Energy Limited
 *
 * SPDX-License-Identifier: Apache-2.0
 */

package fs2.kafka.internal

import cats.effect.{Resource, Sync}
import cats.implicits._
import fs2.kafka.{KafkaByteProducer, ProducerSettings, TransactionalProducerSettings}
import fs2.kafka.internal.syntax._

private[kafka] sealed abstract class WithProducer[F[_]] {
  def apply[A](f: (KafkaByteProducer, Blocking[F]) => F[A]): F[A]

  def blocking[A](f: KafkaByteProducer => A): F[A] = apply {
    case (producer, blocking) => blocking(f(producer))
  }
}

private[kafka] object WithProducer {
  def apply[F[_], K, V](
    settings: ProducerSettings[F, K, V]
  )(
<<<<<<< HEAD
    implicit F: Sync[F]
  ): Resource[F, WithProducer[F]] = {
    Resource[F, WithProducer[F]] {
      settings.createProducer.map { producer =>
        val withProducer =
          new WithProducer[F] {
            override def apply[A](f: KafkaByteProducer => F[A]): F[A] =
              F.defer {
                f(producer)
              }
          }

        val close =
          withProducer { producer =>
            F.blocking(producer.close(settings.closeTimeout.asJava))
          }

        (withProducer, close)
      }
=======
    implicit F: Sync[F],
    context: ContextShift[F]
  ): Resource[F, WithProducer[F]] =
    blockingResource(settings).flatMap { blocking =>
      Resource.make(
        settings.createProducer.map(create(_, blocking))
      )(_.blocking { _.close(settings.closeTimeout.asJava) })
>>>>>>> cdc8031d
    }

  def apply[F[_], K, V](
    settings: TransactionalProducerSettings[F, K, V]
  )(
<<<<<<< HEAD
    implicit F: Sync[F]
  ): Resource[F, WithProducer[F]] = {
    Resource[F, WithProducer[F]] {
      settings.producerSettings.createProducer.flatMap { producer =>
        val withProducer =
          new WithProducer[F] {
            override def apply[A](f: KafkaByteProducer => F[A]): F[A] =
              F.defer {
                f(producer)
              }
          }

        val initTransactions =
          withProducer { producer =>
            F.blocking(producer.initTransactions())
          }

        val close =
          withProducer { producer =>
            F.blocking(producer.close(settings.producerSettings.closeTimeout.asJava))
          }

        initTransactions.as((withProducer, close))
=======
    implicit F: Sync[F],
    context: ContextShift[F]
  ): Resource[F, WithProducer[F]] =
    blockingResource(settings.producerSettings).flatMap { blocking =>
      Resource[F, WithProducer[F]] {
        settings.producerSettings.createProducer.flatMap { producer =>
          val withProducer = create(producer, blocking)

          val initTransactions = withProducer.blocking { _.initTransactions() }

          val close = withProducer.blocking {
            _.close(settings.producerSettings.closeTimeout.asJava)
          }

          initTransactions.as((withProducer, close))
        }

>>>>>>> cdc8031d
      }
    }

  private def blockingResource[F[_]: Sync: ContextShift](
    settings: ProducerSettings[F, _, _]
  ): Resource[F, Blocking[F]] =
    settings.blocker
      .map(Resource.pure[F, Blocker])
      .getOrElse(Blockers.producer)
      .map(Blocking.fromBlocker[F])

  private def create[F[_]](
    producer: KafkaByteProducer,
    _blocking: Blocking[F]
  ): WithProducer[F] = new WithProducer[F] {
    override def apply[A](f: (KafkaByteProducer, Blocking[F]) => F[A]): F[A] =
      f(producer, _blocking)
  }
}<|MERGE_RESOLUTION|>--- conflicted
+++ resolved
@@ -23,67 +23,18 @@
   def apply[F[_], K, V](
     settings: ProducerSettings[F, K, V]
   )(
-<<<<<<< HEAD
     implicit F: Sync[F]
-  ): Resource[F, WithProducer[F]] = {
-    Resource[F, WithProducer[F]] {
-      settings.createProducer.map { producer =>
-        val withProducer =
-          new WithProducer[F] {
-            override def apply[A](f: KafkaByteProducer => F[A]): F[A] =
-              F.defer {
-                f(producer)
-              }
-          }
-
-        val close =
-          withProducer { producer =>
-            F.blocking(producer.close(settings.closeTimeout.asJava))
-          }
-
-        (withProducer, close)
-      }
-=======
-    implicit F: Sync[F],
-    context: ContextShift[F]
   ): Resource[F, WithProducer[F]] =
     blockingResource(settings).flatMap { blocking =>
       Resource.make(
         settings.createProducer.map(create(_, blocking))
       )(_.blocking { _.close(settings.closeTimeout.asJava) })
->>>>>>> cdc8031d
     }
 
   def apply[F[_], K, V](
     settings: TransactionalProducerSettings[F, K, V]
   )(
-<<<<<<< HEAD
     implicit F: Sync[F]
-  ): Resource[F, WithProducer[F]] = {
-    Resource[F, WithProducer[F]] {
-      settings.producerSettings.createProducer.flatMap { producer =>
-        val withProducer =
-          new WithProducer[F] {
-            override def apply[A](f: KafkaByteProducer => F[A]): F[A] =
-              F.defer {
-                f(producer)
-              }
-          }
-
-        val initTransactions =
-          withProducer { producer =>
-            F.blocking(producer.initTransactions())
-          }
-
-        val close =
-          withProducer { producer =>
-            F.blocking(producer.close(settings.producerSettings.closeTimeout.asJava))
-          }
-
-        initTransactions.as((withProducer, close))
-=======
-    implicit F: Sync[F],
-    context: ContextShift[F]
   ): Resource[F, WithProducer[F]] =
     blockingResource(settings.producerSettings).flatMap { blocking =>
       Resource[F, WithProducer[F]] {
@@ -98,18 +49,13 @@
 
           initTransactions.as((withProducer, close))
         }
-
->>>>>>> cdc8031d
       }
     }
 
-  private def blockingResource[F[_]: Sync: ContextShift](
+  private def blockingResource[F[_]: Sync](
     settings: ProducerSettings[F, _, _]
   ): Resource[F, Blocking[F]] =
-    settings.blocker
-      .map(Resource.pure[F, Blocker])
-      .getOrElse(Blockers.producer)
-      .map(Blocking.fromBlocker[F])
+      Resource.pure(Blocking[F])
 
   private def create[F[_]](
     producer: KafkaByteProducer,
