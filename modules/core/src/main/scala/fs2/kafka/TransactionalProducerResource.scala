--- conflicted
+++ resolved
@@ -6,11 +6,7 @@
 
 package fs2.kafka
 
-<<<<<<< HEAD
 import cats.effect.{Async, Resource}
-=======
-import cats.effect.{ConcurrentEffect, ContextShift, Resource}
->>>>>>> b04e906f
 
 /**
   * [[TransactionalProducerResource]] provides support for inferring
@@ -22,11 +18,7 @@
   * }}}
   */
 final class TransactionalProducerResource[F[_]] private[kafka] (
-<<<<<<< HEAD
   private val F: Async[F]
-=======
-  private val F: ConcurrentEffect[F]
->>>>>>> b04e906f
 ) extends AnyVal {
 
   /**
@@ -37,11 +29,7 @@
   def using[K, V](
     settings: TransactionalProducerSettings[F, K, V]
   ): Resource[F, TransactionalKafkaProducer[F, K, V]] =
-<<<<<<< HEAD
-    transactionalProducerResource(settings)(F)
-=======
-    TransactionalKafkaProducer.resource(settings)(F, context)
->>>>>>> b04e906f
+    TransactionalKafkaProducer.resource(settings)(F)
 
   override def toString: String =
     "TransactionalProducerResource$" + System.identityHashCode(this)
