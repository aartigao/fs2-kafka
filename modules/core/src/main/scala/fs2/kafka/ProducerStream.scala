/*
 * Copyright 2018-2021 OVO Energy Limited
 *
 * SPDX-License-Identifier: Apache-2.0
 */

package fs2.kafka

<<<<<<< HEAD
import cats.effect.Async
=======
import cats.effect.{ConcurrentEffect, ContextShift}
>>>>>>> b04e906f
import fs2.Stream

/**
  * [[ProducerStream]] provides support for inferring the key and value
  * type from [[ProducerSettings]] when using `KafkaProducer.stream` with the
  * following syntax.
  *
  * {{{
  * KafkaProducer.stream[F].using(settings)
  * }}}
  */
final class ProducerStream[F[_]] private[kafka] (
<<<<<<< HEAD
  private val F: Async[F]
=======
  private val F: ConcurrentEffect[F]
>>>>>>> b04e906f
) extends AnyVal {

  /**
    * Creates a new [[KafkaProducer]] in the `Stream` context.
    * This is equivalent to using `KafkaProducer.stream` directly,
    * except we're able to infer the key and value type.
    */
<<<<<<< HEAD
  def using[K, V](settings: ProducerSettings[F, K, V]): Stream[F, KafkaProducer.Metrics[F, K, V]] =
    producerStream(settings)(F)
=======
  def using[K, V](settings: ProducerSettings[F, K, V])(
    implicit context: ContextShift[F]
  ): Stream[F, KafkaProducer.Metrics[F, K, V]] =
    KafkaProducer.stream(settings)(F, context)
>>>>>>> b04e906f

  override def toString: String =
    "ProducerStream$" + System.identityHashCode(this)
}<|MERGE_RESOLUTION|>--- conflicted
+++ resolved
@@ -6,11 +6,7 @@
 
 package fs2.kafka
 
-<<<<<<< HEAD
 import cats.effect.Async
-=======
-import cats.effect.{ConcurrentEffect, ContextShift}
->>>>>>> b04e906f
 import fs2.Stream
 
 /**
@@ -23,11 +19,7 @@
   * }}}
   */
 final class ProducerStream[F[_]] private[kafka] (
-<<<<<<< HEAD
   private val F: Async[F]
-=======
-  private val F: ConcurrentEffect[F]
->>>>>>> b04e906f
 ) extends AnyVal {
 
   /**
@@ -35,15 +27,8 @@
     * This is equivalent to using `KafkaProducer.stream` directly,
     * except we're able to infer the key and value type.
     */
-<<<<<<< HEAD
   def using[K, V](settings: ProducerSettings[F, K, V]): Stream[F, KafkaProducer.Metrics[F, K, V]] =
-    producerStream(settings)(F)
-=======
-  def using[K, V](settings: ProducerSettings[F, K, V])(
-    implicit context: ContextShift[F]
-  ): Stream[F, KafkaProducer.Metrics[F, K, V]] =
-    KafkaProducer.stream(settings)(F, context)
->>>>>>> b04e906f
+    KafkaProducer.stream(settings)(F)
 
   override def toString: String =
     "ProducerStream$" + System.identityHashCode(this)
