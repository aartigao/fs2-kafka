/*
 * Copyright 2018-2022 OVO Energy Limited
 *
 * SPDX-License-Identifier: Apache-2.0
 */

package fs2.kafka

import cats.{Foldable, Functor, Reducible}
import cats.data.{NonEmptyList, NonEmptySet, OptionT}
import cats.effect._
import cats.effect.std._
import cats.effect.implicits._
import cats.syntax.all._
import fs2.{Chunk, Stream}
import fs2.kafka.internal._
import fs2.kafka.internal.converters.collection._
import fs2.kafka.instances._
import fs2.kafka.internal.KafkaConsumerActor._
import fs2.kafka.internal.syntax._
import fs2.kafka.consumer._

import java.util
import org.apache.kafka.clients.consumer.OffsetAndMetadata
import org.apache.kafka.common.{Metric, MetricName, PartitionInfo, TopicPartition}

import scala.annotation.nowarn
import scala.collection.immutable.SortedSet
import scala.concurrent.duration.FiniteDuration
import scala.util.matching.Regex

/**
  * [[KafkaConsumer]] represents a consumer of Kafka records, with the
  * ability to `subscribe` to topics, start a single top-level stream,
  * and optionally control it via the provided [[fiber]] instance.<br>
  * <br>
  * The following top-level streams are provided.<br>
  * <br>
  * - [[stream]] provides a single stream of records, where the order
  *   of records is guaranteed per topic-partition.<br>
  * - [[partitionedStream]] provides a stream with elements as streams
  *   that continually request records for a single partition. Order
  *   is guaranteed per topic-partition, but all assigned partitions
  *   will have to be processed in parallel.<br>
  * - [[partitionsMapStream]] provides a stream where each element contains
  *   a current assignment. The current assignment is the `Map`, where keys
  *   is a `TopicPartition`, and values are streams with records for a
  *   particular `TopicPartition`.
  * <br>
  * For the streams, records are wrapped in [[CommittableConsumerRecord]]s
  * which provide [[CommittableOffset]]s with the ability to commit
  * record offsets to Kafka. For performance reasons, offsets are
  * usually committed in batches using [[CommittableOffsetBatch]].
  * Provided `Pipe`s, like [[commitBatchWithin]] are available for
  * batch committing offsets. If you are not committing offsets to
  * Kafka, you can simply discard the [[CommittableOffset]], and
  * only make use of the record.<br>
  * <br>
  * While it's technically possible to start more than one stream from a
  * single [[KafkaConsumer]], it is generally not recommended as there is
  * no guarantee which stream will receive which records, and there might
  * be an overlap, in terms of duplicate records, between the two streams.
  * If a first stream completes, possibly with error, there's no guarantee
  * the stream has processed all of the records it received, and a second
  * stream from the same [[KafkaConsumer]] might not be able to pick up where
  * the first one left off. Therefore, only create a single top-level stream
  * per [[KafkaConsumer]], and if you want to start a new stream if the first
  * one finishes, let the [[KafkaConsumer]] shutdown and create a new one.
  */
sealed abstract class KafkaConsumer[F[_], K, V]
    extends KafkaConsume[F, K, V]
    with KafkaAssignment[F]
    with KafkaOffsets[F]
    with KafkaSubscription[F]
    with KafkaTopics[F]
    with KafkaCommit[F]
    with KafkaMetrics[F]
    with KafkaConsumerLifecycle[F]

object KafkaConsumer {
  private def spawnRepeating[F[_]: Concurrent, A](fa: F[A]): Resource[F, FakeFiber[F]] =
    Resource.make {
      Deferred[F, Either[Throwable, Unit]].flatMap { deferred =>
        fa.foreverM[Unit]
          .guaranteeCase {
            case Outcome.Errored(e) => deferred.complete(Left(e)).void
            case _                  => deferred.complete(Right(())).void
          }
          .start
          .map(fiber => FakeFiber(deferred.get.rethrow, fiber.cancel.start.void))
      }
    }(_.cancel)

  private def startConsumerActor[F[_]](
    requests: QueueSource[F, Request[F]],
    polls: QueueSource[F, Request.Poll[F]],
    actor: KafkaConsumerActor[F]
  )(
    implicit F: Async[F]
  ): Resource[F, FakeFiber[F]] =
    spawnRepeating {
      OptionT(requests.tryTake)
        .getOrElseF(polls.take.widen)
        .flatMap(actor.handle(_))
    }

  private def startPollScheduler[F[_], K, V](
    polls: QueueSink[F, Request.Poll[F]],
    pollInterval: FiniteDuration
  )(
    implicit F: Temporal[F]
  ): Resource[F, FakeFiber[F]] =
    spawnRepeating {
      polls.offer(Request.poll) >> F.sleep(pollInterval)
    }

  private def createKafkaConsumer[F[_], K, V](
    requests: QueueSink[F, Request[F]],
    settings: ConsumerSettings[F, K, V],
<<<<<<< HEAD
    actor: KafkaConsumerActor[F, K, V],
    a: FakeFiber[F],
    polls: FakeFiber[F],
=======
    keyDes: Deserializer[F, K],
    valueDes: Deserializer[F, V],
    actor: KafkaConsumerActor[F],
    fiber: FakeFiber[F],
>>>>>>> 19f5210f
    streamIdRef: Ref[F, StreamId],
    id: Int,
    withConsumer: WithConsumer[F],
    stopConsumingDeferred: Deferred[F, Unit]
  )(implicit F: Async[F], logging: Logging[F]): KafkaConsumer[F, K, V] =
    new KafkaConsumer[F, K, V] {

<<<<<<< HEAD
      private val fiber: FakeFiber[F] = a.combine(polls)

=======
>>>>>>> 19f5210f
      override def partitionsMapStream
        : Stream[F, Map[TopicPartition, Stream[F, CommittableConsumerRecord[F, K, V]]]] = {
        val chunkQueue: F[Queue[F, Option[Chunk[CommittableConsumerRecord[F, K, V]]]]] =
          Queue.bounded(settings.maxPrefetchBatches - 1)

        type PartitionRequest =
          (Chunk[KafkaByteConsumerRecord], FetchCompletedReason)

        type PartitionsMap = Map[TopicPartition, Stream[F, CommittableConsumerRecord[F, K, V]]]
        type PartitionsMapQueue = Queue[F, Option[PartitionsMap]]

        def createPartitionStream(
          streamId: StreamId,
          partition: TopicPartition,
          assignmentRevoked: F[Unit]
        ): F[Stream[F, CommittableConsumerRecord[F, K, V]]] =
          for {
            chunks <- chunkQueue
            dequeueDone <- Deferred[F, Unit]
            shutdown = F
              .race(
                F.race(
                  awaitTermination.attempt,
                  dequeueDone.get
                ),
                F.race(
                  stopConsumingDeferred.get,
                  assignmentRevoked
                )
              )
              .void
            stopReqs <- Deferred[F, Unit]
          } yield Stream.eval {
            def committableConsumerRecord(
              record: ConsumerRecord[K, V],
              partition: TopicPartition
            ): CommittableConsumerRecord[F, K, V] =
              CommittableConsumerRecord(
                record = record,
                offset = CommittableOffset(
                  topicPartition = partition,
                  consumerGroupId = actor.consumerGroupId,
                  offsetAndMetadata = new OffsetAndMetadata(
                    record.offset + 1L,
                    settings.recordMetadata(record)
                  ),
                  commit = actor.offsetCommit
                )
              )

            def fetchPartition(deferred: Deferred[F, PartitionRequest]): F[Unit] = {
              val request = Request.Fetch(
                partition,
                streamId,
                deferred.complete(_: PartitionRequest).void
              )
              val fetch = requests.offer(request) >> deferred.get
              F.race(shutdown, fetch).flatMap {
                case Left(()) =>
                  stopReqs.complete(()).void

                case Right((chunk, reason)) =>
                  val c = chunk.traverse[F, CommittableConsumerRecord[F, K, V]] { rec =>
                    ConsumerRecord
                      .fromJava[F, K, V](rec, keyDes, valueDes)
                      .map(committableConsumerRecord(_, partition))
                  }

                  val enqueueChunk = c.flatMap { chunk =>
                    chunks.offer(Some(chunk)).unlessA(chunk.isEmpty)
                  }

                  val completeRevoked =
                    stopReqs.complete(()).void.whenA(reason.topicPartitionRevoked)

                  enqueueChunk >> completeRevoked
              }
            }

            Stream
              .repeatEval {
                stopReqs.tryGet.flatMap {
                  case None =>
                    Deferred[F, PartitionRequest] >>= fetchPartition

                  case Some(()) =>
                    // Prevent issuing additional requests after partition is
                    // revoked or shutdown happens, in case the stream isn't
                    // interrupted fast enough
                    F.unit
                }
              }
              .interruptWhen(F.race(shutdown, stopReqs.get).void.attempt)
              .compile
              .drain
              .guarantee(F.race(dequeueDone.get, chunks.offer(None)).void)
              .start
              .as {
                Stream
                  .fromQueueNoneTerminated(chunks)
                  .flatMap(Stream.chunk)
                  .covary[F]
                  .onFinalize(dequeueDone.complete(()).void)
              }
          }.flatten

        def enqueueAssignment(
          streamId: StreamId,
          assigned: Map[TopicPartition, Deferred[F, Unit]],
          partitionsMapQueue: PartitionsMapQueue
        ): F[Unit] = {
          val assignment: F[PartitionsMap] = if (assigned.isEmpty) {
            F.pure(Map.empty)
          } else {
            assigned.toVector
              .traverse {
                case (partition, finisher) =>
                  createPartitionStream(streamId, partition, finisher.get).map { stream =>
                    partition -> stream
                  }
              }
              .map(_.toMap)
          }

          assignment.flatMap { assignment =>
            stopConsumingDeferred.tryGet.flatMap {
              case None =>
                partitionsMapQueue.offer(Some(assignment))
              case Some(()) =>
                F.unit
            }
          }
        }

        def onRebalance(
          streamId: StreamId,
          assignmentRef: Ref[F, Map[TopicPartition, Deferred[F, Unit]]],
          partitionsMapQueue: PartitionsMapQueue
        ): OnRebalance[F] =
          OnRebalance(
            onRevoked = revoked => {
              for {
                finishers <- assignmentRef.modify(_.partition(entry => !revoked.contains(entry._1)))
                _ <- finishers.toVector
                  .traverse {
                    case (_, finisher) =>
                      finisher.complete(())
                  }
              } yield ()
            },
            onAssigned = assignedPartitions => {
              for {
                assignment <- assignedPartitions.toVector
                  .traverse { partition =>
                    Deferred[F, Unit].map(partition -> _)
                  }
                  .map(_.toMap)
                _ <- assignmentRef.update(_ ++ assignment)
                _ <- enqueueAssignment(
                  streamId = streamId,
                  assigned = assignment,
                  partitionsMapQueue = partitionsMapQueue
                )
              } yield ()
            }
          )

        def requestAssignment(
          streamId: StreamId,
          assignmentRef: Ref[F, Map[TopicPartition, Deferred[F, Unit]]],
          partitionsMapQueue: PartitionsMapQueue
        ): F[Map[TopicPartition, Deferred[F, Unit]]] = {
          val assignment = this.assignment(
            Some(
              onRebalance(
                streamId,
                assignmentRef,
                partitionsMapQueue
              )
            )
          )

          F.race(awaitTermination.attempt, assignment).flatMap {
            case Left(_) =>
              F.pure(Map.empty)

            case Right(assigned) =>
              assigned.toVector
                .traverse { partition =>
                  Deferred[F, Unit].map(partition -> _)
                }
                .map(_.toMap)
          }
        }

        def initialEnqueue(
          streamId: StreamId,
          assignmentRef: Ref[F, Map[TopicPartition, Deferred[F, Unit]]],
          partitionsMapQueue: PartitionsMapQueue
        ): F[Unit] =
          for {
            assigned <- requestAssignment(
              streamId,
              assignmentRef,
              partitionsMapQueue
            )
            _ <- enqueueAssignment(streamId, assigned, partitionsMapQueue)
          } yield ()

        Stream.eval(stopConsumingDeferred.tryGet).flatMap {
          case None =>
            for {
              partitionsMapQueue <- Stream.eval(Queue.unbounded[F, Option[PartitionsMap]])
              streamId <- Stream.eval(streamIdRef.modify(n => (n + 1, n)))
              assignmentRef <- Stream.eval(Ref[F].of(Map.empty[TopicPartition, Deferred[F, Unit]]))
              _ <- Stream
                .eval(
                  initialEnqueue(
                    streamId,
                    assignmentRef,
                    partitionsMapQueue
                  )
                )
              out <- Stream
                .fromQueueNoneTerminated(partitionsMapQueue)
                .interruptWhen(awaitTermination.attempt)
                .concurrently(
                  Stream.eval(stopConsumingDeferred.get >> partitionsMapQueue.offer(None))
                )
            } yield out

          case Some(()) =>
            Stream.empty.covaryAll[F, PartitionsMap]
        }
      }

      override def partitionedStream: Stream[F, Stream[F, CommittableConsumerRecord[F, K, V]]] =
        partitionsMapStream.flatMap { partitionsMap =>
          Stream.emits(partitionsMap.toVector.map {
            case (_, partitionStream) =>
              partitionStream
          })
        }

      override def stream: Stream[F, CommittableConsumerRecord[F, K, V]] =
        partitionedStream.parJoinUnbounded

      override def commitAsync(offsets: Map[TopicPartition, OffsetAndMetadata]): F[Unit] =
        request { callback =>
          Request.ManualCommitAsync(
            callback = callback,
            offsets = offsets
          )
        }

      override def commitSync(offsets: Map[TopicPartition, OffsetAndMetadata]): F[Unit] =
        request { callback =>
          Request.ManualCommitSync(
            callback = callback,
            offsets = offsets
          )
        }

      private[this] def request[A](
        request: (Either[Throwable, A] => F[Unit]) => Request[F]
      ): F[A] =
        Deferred[F, Either[Throwable, A]].flatMap { deferred =>
          requests.offer(request(deferred.complete(_).void)) >>
            F.race(awaitTermination.as(ConsumerShutdownException()), deferred.get.rethrow)
        }.rethrow

      override def assignment: F[SortedSet[TopicPartition]] =
        assignment(Option.empty)

      private def assignment(
        onRebalance: Option[OnRebalance[F]]
      ): F[SortedSet[TopicPartition]] =
        permit.surround {
          onRebalance
            .fold(actor.ref.updateAndGet(_.asStreaming)) { on =>
              actor.ref.updateAndGet(_.withOnRebalance(on).asStreaming).flatTap { newState =>
                logging.log(LogEntry.StoredOnRebalance(on, newState))
              }

            }
            .ensure(NotSubscribedException())(_.subscribed) >>
            withConsumer.blocking(_.assignment.toSortedSet)
        }

      override def assignmentStream: Stream[F, SortedSet[TopicPartition]] = {
        // NOTE: `initialAssignmentDone` is needed here to guard against the
        // race condition when a rebalance triggers after the listeners are
        // registered but before `assignmentRef` can be updated with initial
        // assignments.
        def onRebalanceWith(
          updateQueue: Queue[F, SortedSet[TopicPartition]],
          assignmentRef: Ref[F, SortedSet[TopicPartition]],
          initialAssignmentDone: F[Unit]
        ): OnRebalance[F] =
          OnRebalance(
            onAssigned = assigned =>
              initialAssignmentDone >>
                assignmentRef
                  .updateAndGet(_ ++ assigned)
                  .flatMap(updateQueue.offer),
            onRevoked = revoked =>
              initialAssignmentDone >>
                assignmentRef
                  .updateAndGet(_ -- revoked)
                  .flatMap(updateQueue.offer)
          )

        Stream.eval {
          (
            Queue.unbounded[F, SortedSet[TopicPartition]],
            Ref[F].of(SortedSet.empty[TopicPartition]),
            Deferred[F, Unit]
          ).tupled.flatMap[Stream[F, SortedSet[TopicPartition]]] {
            case (updateQueue, assignmentRef, initialAssignmentDeferred) =>
              val onRebalance =
                onRebalanceWith(
                  updateQueue = updateQueue,
                  assignmentRef = assignmentRef,
                  initialAssignmentDone = initialAssignmentDeferred.get
                )

              assignment(Some(onRebalance))
                .flatMap { initialAssignment =>
                  assignmentRef.set(initialAssignment) >>
                    updateQueue.offer(initialAssignment) >>
                    initialAssignmentDeferred.complete(())
                }
                .as(Stream.fromQueueUnterminated(updateQueue).changes)
          }
        }.flatten
      }

      override def seek(partition: TopicPartition, offset: Long): F[Unit] =
        withConsumer.blocking { _.seek(partition, offset) }

      override def seekToBeginning: F[Unit] =
        seekToBeginning(List.empty[TopicPartition])

      override def seekToBeginning[G[_]](partitions: G[TopicPartition])(
        implicit G: Foldable[G]
      ): F[Unit] =
        withConsumer.blocking { _.seekToBeginning(partitions.asJava) }

      override def seekToEnd: F[Unit] =
        seekToEnd(List.empty[TopicPartition])

      override def seekToEnd[G[_]](
        partitions: G[TopicPartition]
      )(implicit G: Foldable[G]): F[Unit] =
        withConsumer.blocking { _.seekToEnd(partitions.asJava) }

      override def partitionsFor(
        topic: String
      ): F[List[PartitionInfo]] =
        withConsumer.blocking { _.partitionsFor(topic).asScala.toList }

      override def partitionsFor(
        topic: String,
        timeout: FiniteDuration
      ): F[List[PartitionInfo]] =
        withConsumer.blocking { _.partitionsFor(topic, timeout.asJava).asScala.toList }

      override def position(partition: TopicPartition): F[Long] =
        withConsumer.blocking { _.position(partition) }

      override def position(partition: TopicPartition, timeout: FiniteDuration): F[Long] =
        withConsumer.blocking { _.position(partition, timeout.asJava) }

      override def subscribeTo(firstTopic: String, remainingTopics: String*): F[Unit] =
        subscribe(NonEmptyList.of(firstTopic, remainingTopics: _*))

      override def subscribe[G[_]](topics: G[String])(implicit G: Reducible[G]): F[Unit] =
        permit.surround {
          withConsumer.blocking {
            _.subscribe(
              topics.toList.asJava,
              actor.consumerRebalanceListener
            )
          } >> actor.ref
            .updateAndGet(_.asSubscribed)
            .log(LogEntry.SubscribedTopics(topics.toNonEmptyList, _))
        }

      private def permit: Resource[F, Unit] =
        Resource.eval {
          Deferred[F, Resource[F, Unit]].flatMap { permitDef =>
            requests.offer(Request.Permit(permitDef.complete(_).void)) >> permitDef.get
          }
        }.flatten

      override def subscribe(regex: Regex): F[Unit] =
        permit.surround {
          withConsumer.blocking {
            _.subscribe(
              regex.pattern,
              actor.consumerRebalanceListener
            )
          } >>
            actor.ref
              .updateAndGet(_.asSubscribed)
              .log(LogEntry.SubscribedPattern(regex.pattern, _))
        }

      override def unsubscribe: F[Unit] =
        permit.surround {
          withConsumer.blocking { _.unsubscribe() } >> actor.ref
            .updateAndGet(_.asUnsubscribed)
            .log(LogEntry.Unsubscribed(_))
        }

      override def stopConsuming: F[Unit] =
        stopConsumingDeferred.complete(()).attempt.void

      override def assign(partitions: NonEmptySet[TopicPartition]): F[Unit] =
        permit.surround {
          withConsumer.blocking {
            _.assign(
              partitions.toList.asJava
            )
          } >> actor.ref
            .updateAndGet(_.asSubscribed)
            .log(LogEntry.ManuallyAssignedPartitions(partitions, _))

        }

      override def assign(topic: String, partitions: NonEmptySet[Int]): F[Unit] =
        assign(partitions.map(new TopicPartition(topic, _)))

      override def assign(topic: String): F[Unit] =
        for {
          partitions <- partitionsFor(topic)
            .map { partitionInfo =>
              NonEmptySet.fromSet {
                SortedSet(partitionInfo.map(_.partition): _*)
              }
            }
          _ <- partitions.fold(F.unit)(assign(topic, _))
        } yield ()

      override def beginningOffsets(
        partitions: Set[TopicPartition]
      ): F[Map[TopicPartition, Long]] =
        withConsumer.blocking {
          _.beginningOffsets(partitions.asJava)
            .asInstanceOf[util.Map[TopicPartition, Long]]
            .toMap
        }

      override def beginningOffsets(
        partitions: Set[TopicPartition],
        timeout: FiniteDuration
      ): F[Map[TopicPartition, Long]] =
        withConsumer.blocking {
          _.beginningOffsets(partitions.asJava, timeout.asJava)
            .asInstanceOf[util.Map[TopicPartition, Long]]
            .toMap
        }

      override def endOffsets(
        partitions: Set[TopicPartition]
      ): F[Map[TopicPartition, Long]] =
        withConsumer.blocking {
          _.endOffsets(partitions.asJava)
            .asInstanceOf[util.Map[TopicPartition, Long]]
            .toMap
        }

      override def endOffsets(
        partitions: Set[TopicPartition],
        timeout: FiniteDuration
      ): F[Map[TopicPartition, Long]] =
        withConsumer.blocking {
          _.endOffsets(partitions.asJava, timeout.asJava)
            .asInstanceOf[util.Map[TopicPartition, Long]]
            .toMap
        }

      override def metrics: F[Map[MetricName, Metric]] =
        withConsumer.blocking { _.metrics().asScala.toMap }

      override def toString: String =
        "KafkaConsumer$" + id

      override def terminate: F[Unit] = fiber.cancel

      override def awaitTermination: F[Unit] = fiber.join
    }

  /**
    * Creates a new [[KafkaConsumer]] in the `Resource` context,
    * using the specified [[ConsumerSettings]]. Note that there
    * is another version where `F[_]` is specified explicitly and
    * the key and value type can be inferred, which allows you
    * to use the following syntax.
    *
    * {{{
    * KafkaConsumer.resource[F].using(settings)
    * }}}
    */
  def resource[F[_], K, V](
    settings: ConsumerSettings[F, K, V]
  )(
    implicit F: Async[F],
    mk: MkConsumer[F]
  ): Resource[F, KafkaConsumer[F, K, V]] =
    for {
      keyDeserializer <- Resource.eval(settings.keyDeserializer)
      valueDeserializer <- Resource.eval(settings.valueDeserializer)
      id <- Resource.eval(F.delay(new Object().hashCode))
      jitter <- Resource.eval(Jitter.default[F])
      logging <- Resource.eval(Logging.default[F](id))
      requests <- Resource.eval(Queue.unbounded[F, Request[F]])
      polls <- Resource.eval(Queue.bounded[F, Request.Poll[F]](1))
      ref <- Resource.eval(Ref.of[F, State[F]](State.empty))
      streamId <- Resource.eval(Ref.of[F, StreamId](0))
      dispatcher <- Dispatcher[F]
      stopConsumingDeferred <- Resource.eval(Deferred[F, Unit])
      withConsumer <- WithConsumer(mk, settings)
      actor = {
        implicit val jitter0: Jitter[F] = jitter
        implicit val logging0: Logging[F] = logging
        implicit val dispatcher0: Dispatcher[F] = dispatcher

        new KafkaConsumerActor[F](
          settings = settings,
          ref = ref,
          requests = requests,
          withConsumer = withConsumer
        )
      }
<<<<<<< HEAD
      a <- startConsumerActor(requests, polls, actor)
=======
      actorFiber <- startConsumerActor(requests, polls, actor)
>>>>>>> 19f5210f
      polls <- startPollScheduler(polls, settings.pollInterval)
    } yield createKafkaConsumer(
      requests,
      settings,
      keyDeserializer,
      valueDeserializer,
      actor,
<<<<<<< HEAD
      a,
      polls,
=======
      actorFiber.combine(polls),
>>>>>>> 19f5210f
      streamId,
      id,
      withConsumer,
      stopConsumingDeferred
    )(F, logging)

  /**
    * Creates a new [[KafkaConsumer]] in the `Stream` context,
    * using the specified [[ConsumerSettings]]. Note that there
    * is another version where `F[_]` is specified explicitly and
    * the key and value type can be inferred, which allows you
    * to use the following syntax.
    *
    * {{{
    * KafkaConsumer.stream[F].using(settings)
    * }}}
    */
  def stream[F[_], K, V](
    settings: ConsumerSettings[F, K, V]
  )(implicit F: Async[F], mk: MkConsumer[F]): Stream[F, KafkaConsumer[F, K, V]] =
    Stream.resource(resource(settings)(F, mk))

  def apply[F[_]]: ConsumerPartiallyApplied[F] =
    new ConsumerPartiallyApplied()

  private[kafka] final class ConsumerPartiallyApplied[F[_]](val dummy: Boolean = true)
      extends AnyVal {

    /**
      * Alternative version of `resource` where the `F[_]` is
      * specified explicitly, and where the key and value type can
      * be inferred from the [[ConsumerSettings]]. This allows you
      * to use the following syntax.
      *
      * {{{
      * KafkaConsumer[F].resource(settings)
      * }}}
      */
    def resource[K, V](settings: ConsumerSettings[F, K, V])(
      implicit F: Async[F],
      mk: MkConsumer[F]
    ): Resource[F, KafkaConsumer[F, K, V]] =
      KafkaConsumer.resource(settings)(F, mk)

    /**
      * Alternative version of `stream` where the `F[_]` is
      * specified explicitly, and where the key and value type can
      * be inferred from the [[ConsumerSettings]]. This allows you
      * to use the following syntax.
      *
      * {{{
      * KafkaConsumer[F].stream(settings)
      * }}}
      */
    def stream[K, V](settings: ConsumerSettings[F, K, V])(
      implicit F: Async[F],
      mk: MkConsumer[F]
    ): Stream[F, KafkaConsumer[F, K, V]] =
      KafkaConsumer.stream(settings)(F, mk)

    override def toString: String =
      "ConsumerPartiallyApplied$" + System.identityHashCode(this)
  }

  /*
   * Extension methods for operating on a `KafkaConsumer` in a `Stream` context without needing
   * to explicitly use operations such as `flatMap` and `evalTap`
   */
  implicit final class StreamOps[F[_]: Functor, K, V](self: Stream[F, KafkaConsumer[F, K, V]]) {

    /**
      * Subscribes a consumer to the specified topics within the [[Stream]] context.
      * See [[KafkaSubscription#subscribe]].
      */
    def subscribe[G[_]: Reducible](topics: G[String]): Stream[F, KafkaConsumer[F, K, V]] =
      self.evalTap(_.subscribe(topics))

    def subscribe(regex: Regex): Stream[F, KafkaConsumer[F, K, V]] =
      self.evalTap(_.subscribe(regex))

    /**
      * Subscribes a consumer to the specified topics within the [[Stream]] context.
      * See [[KafkaSubscription#subscribe]].
      */
    def subscribeTo(
      firstTopic: String,
      remainingTopics: String*
    ): Stream[F, KafkaConsumer[F, K, V]] =
      self.evalTap(_.subscribeTo(firstTopic, remainingTopics: _*))

    /**
      * A [[Stream]] of records from the allocated [[KafkaConsumer]]. Alias for [[stream]].
      * See [[KafkaConsume#stream]]
      */
    def records: Stream[F, CommittableConsumerRecord[F, K, V]] = stream

    /**
      * A [[Stream]] of records from the allocated [[KafkaConsumer]].
      * See [[KafkaConsume#stream]]
      */
    def stream: Stream[F, CommittableConsumerRecord[F, K, V]] = self.flatMap(_.records)

    /**
      * Alias for [[partitionedStream]]. See [[KafkaConsume#partitionedStream]]
      */
    def partitionedRecords: Stream[F, Stream[F, CommittableConsumerRecord[F, K, V]]] =
      partitionedStream

    /**
      * See [[KafkaConsume#partitionedStream]]
      */
    def partitionedStream: Stream[F, Stream[F, CommittableConsumerRecord[F, K, V]]] =
      self.flatMap(_.partitionedRecords)
  }

  /*
   * Prevents the default `MkConsumer` instance from being implicitly available
   * to code defined in this object, ensuring factory methods require an instance
   * to be provided at the call site.
   */
  @nowarn("cat=unused")
  implicit private def mkAmbig1[F[_]]: MkConsumer[F] =
    throw new AssertionError("should not be used")
  @nowarn("cat=unused")
  implicit private def mkAmbig2[F[_]]: MkConsumer[F] =
    throw new AssertionError("should not be used")
}<|MERGE_RESOLUTION|>--- conflicted
+++ resolved
@@ -117,16 +117,10 @@
   private def createKafkaConsumer[F[_], K, V](
     requests: QueueSink[F, Request[F]],
     settings: ConsumerSettings[F, K, V],
-<<<<<<< HEAD
-    actor: KafkaConsumerActor[F, K, V],
-    a: FakeFiber[F],
-    polls: FakeFiber[F],
-=======
     keyDes: Deserializer[F, K],
     valueDes: Deserializer[F, V],
     actor: KafkaConsumerActor[F],
     fiber: FakeFiber[F],
->>>>>>> 19f5210f
     streamIdRef: Ref[F, StreamId],
     id: Int,
     withConsumer: WithConsumer[F],
@@ -134,11 +128,6 @@
   )(implicit F: Async[F], logging: Logging[F]): KafkaConsumer[F, K, V] =
     new KafkaConsumer[F, K, V] {
 
-<<<<<<< HEAD
-      private val fiber: FakeFiber[F] = a.combine(polls)
-
-=======
->>>>>>> 19f5210f
       override def partitionsMapStream
         : Stream[F, Map[TopicPartition, Stream[F, CommittableConsumerRecord[F, K, V]]]] = {
         val chunkQueue: F[Queue[F, Option[Chunk[CommittableConsumerRecord[F, K, V]]]]] =
@@ -674,11 +663,7 @@
           withConsumer = withConsumer
         )
       }
-<<<<<<< HEAD
-      a <- startConsumerActor(requests, polls, actor)
-=======
       actorFiber <- startConsumerActor(requests, polls, actor)
->>>>>>> 19f5210f
       polls <- startPollScheduler(polls, settings.pollInterval)
     } yield createKafkaConsumer(
       requests,
@@ -686,12 +671,7 @@
       keyDeserializer,
       valueDeserializer,
       actor,
-<<<<<<< HEAD
-      a,
-      polls,
-=======
       actorFiber.combine(polls),
->>>>>>> 19f5210f
       streamId,
       id,
       withConsumer,
