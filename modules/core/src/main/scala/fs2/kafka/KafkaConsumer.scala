/*
 * Copyright 2018-2021 OVO Energy Limited
 *
 * SPDX-License-Identifier: Apache-2.0
 */

package fs2.kafka

import cats.{Foldable, Reducible}
import cats.data.{NonEmptyList, NonEmptySet, OptionT}
import cats.effect._
import cats.effect.std._
import cats.effect.implicits._
import cats.syntax.all._
import fs2.{Chunk, Stream}
import fs2.kafka.internal._
import fs2.kafka.internal.converters.collection._
import fs2.kafka.instances._
import fs2.kafka.internal.KafkaConsumerActor._
import fs2.kafka.internal.syntax._
import fs2.kafka.consumer._
import java.util

import org.apache.kafka.clients.consumer.OffsetAndMetadata
import org.apache.kafka.common.{Metric, MetricName, PartitionInfo, TopicPartition}

import scala.collection.immutable.SortedSet
import scala.concurrent.duration.FiniteDuration
import scala.util.matching.Regex

/**
  * [[KafkaConsumer]] represents a consumer of Kafka records, with the
  * ability to `subscribe` to topics, start a single top-level stream,
  * and optionally control it via the provided [[fiber]] instance.<br>
  * <br>
  * The following top-level streams are provided.<br>
  * <br>
  * - [[stream]] provides a single stream of records, where the order
  *   of records is guaranteed per topic-partition.<br>
  * - [[partitionedStream]] provides a stream with elements as streams
  *   that continually request records for a single partition. Order
  *   is guaranteed per topic-partition, but all assigned partitions
  *   will have to be processed in parallel.<br>
  * - [[partitionsMapStream]] provides a stream where each element contains
  *   a current assignment. The current assignment is the `Map`, where keys
  *   is a `TopicPartition`, and values are streams with records for a
  *   particular `TopicPartition`.
  * <br>
  * For the streams, records are wrapped in [[CommittableConsumerRecord]]s
  * which provide [[CommittableOffset]]s with the ability to commit
  * record offsets to Kafka. For performance reasons, offsets are
  * usually committed in batches using [[CommittableOffsetBatch]].
  * Provided `Pipe`s, like [[commitBatchWithin]] are available for
  * batch committing offsets. If you are not committing offsets to
  * Kafka, you can simply discard the [[CommittableOffset]], and
  * only make use of the record.<br>
  * <br>
  * While it's technically possible to start more than one stream from a
  * single [[KafkaConsumer]], it is generally not recommended as there is
  * no guarantee which stream will receive which records, and there might
  * be an overlap, in terms of duplicate records, between the two streams.
  * If a first stream completes, possibly with error, there's no guarantee
  * the stream has processed all of the records it received, and a second
  * stream from the same [[KafkaConsumer]] might not be able to pick up where
  * the first one left off. Therefore, only create a single top-level stream
  * per [[KafkaConsumer]], and if you want to start a new stream if the first
  * one finishes, let the [[KafkaConsumer]] shutdown and create a new one.
  */
sealed abstract class KafkaConsumer[F[_], K, V]
    extends KafkaConsume[F, K, V]
    with KafkaAssignment[F]
    with KafkaOffsets[F]
    with KafkaSubscription[F]
    with KafkaTopics[F]
    with KafkaCommit[F]
    with KafkaMetrics[F]
    with KafkaConsumerLifecycle[F]

object KafkaConsumer {
  private def spawnRepeating[F[_]: Concurrent, A](fa: F[A]): Resource[F, FakeFiber[F]] =
    Resource.make {
      Deferred[F, Either[Throwable, Unit]].flatMap { deferred =>
        fa.foreverM[Unit]
          .guaranteeCase {
            case Outcome.Errored(e) => deferred.complete(Left(e)).void
            case _                  => deferred.complete(Right(())).void
          }
          .start
          .map(fiber => FakeFiber(deferred.get.rethrow, fiber.cancel.start.void))
      }
    }(_.cancel)

  private def startConsumerActor[F[_], K, V](
    requests: Queue[F, Request[F, K, V]],
    polls: Queue[F, Request[F, K, V]],
    actor: KafkaConsumerActor[F, K, V]
  )(
    implicit F: Async[F]
  ): Resource[F, FakeFiber[F]] =
    spawnRepeating {
      OptionT(requests.tryTake)
        .getOrElseF(polls.take)
        .flatMap(actor.handle(_))
    }

  private def startPollScheduler[F[_], K, V](
    polls: Queue[F, Request[F, K, V]],
    pollInterval: FiniteDuration
  )(
    implicit F: Temporal[F]
  ): Resource[F, FakeFiber[F]] =
    spawnRepeating {
      polls.offer(Request.poll) >> F.sleep(pollInterval)
    }

  private def createKafkaConsumer[F[_], K, V](
    requests: Queue[F, Request[F, K, V]],
    settings: ConsumerSettings[F, K, V],
    actor: FakeFiber[F],
    polls: FakeFiber[F],
    streamIdRef: Ref[F, StreamId],
    id: Int,
    withConsumer: WithConsumer[F],
    stopConsumingDeferred: Deferred[F, Unit]
  )(implicit F: Async[F]): KafkaConsumer[F, K, V] =
    new KafkaConsumer[F, K, V] {

      private val fiber: FakeFiber[F] = actor.combine(polls)

      override def partitionsMapStream
        : Stream[F, Map[TopicPartition, Stream[F, CommittableConsumerRecord[F, K, V]]]] = {
        val chunkQueue: F[Queue[F, Option[Chunk[CommittableConsumerRecord[F, K, V]]]]] =
          Queue.bounded(settings.maxPrefetchBatches - 1)

        type PartitionRequest =
          (Chunk[CommittableConsumerRecord[F, K, V]], FetchCompletedReason)

        type PartitionsMap = Map[TopicPartition, Stream[F, CommittableConsumerRecord[F, K, V]]]
        type PartitionsMapQueue = Queue[F, Option[PartitionsMap]]

        def createPartitionStream(
          streamId: StreamId,
          partition: TopicPartition,
          assignmentRevoked: F[Unit]
        ): F[Stream[F, CommittableConsumerRecord[F, K, V]]] =
          for {
            chunks <- chunkQueue
            dequeueDone <- Deferred[F, Unit]
            shutdown = F
              .race(
                F.race(
                  awaitTermination.attempt,
                  dequeueDone.get
                ),
                F.race(
                  stopConsumingDeferred.get,
                  assignmentRevoked
                )
              )
              .void
            stopReqs <- Deferred[F, Unit]
          } yield Stream.eval {
            def fetchPartition(deferred: Deferred[F, PartitionRequest]): F[Unit] = {
              val request = Request.Fetch(
                partition,
                streamId,
                deferred.complete(_: PartitionRequest).void
              )
              val fetch = requests.offer(request) >> deferred.get
              F.race(shutdown, fetch).flatMap {
                case Left(()) =>
                  stopReqs.complete(()).void

                case Right((chunk, reason)) =>
                  val enqueueChunk = chunks.offer(Some(chunk)).unlessA(chunk.isEmpty)

                  val completeRevoked =
                    stopReqs.complete(()).void.whenA(reason.topicPartitionRevoked)

                  enqueueChunk >> completeRevoked
              }
            }

            Stream
              .repeatEval {
                stopReqs.tryGet.flatMap {
                  case None =>
                    Deferred[F, PartitionRequest] >>= fetchPartition

                  case Some(()) =>
                    // Prevent issuing additional requests after partition is
                    // revoked or shutdown happens, in case the stream isn't
                    // interrupted fast enough
                    F.unit
                }
              }
              .interruptWhen(F.race(shutdown, stopReqs.get).void.attempt)
              .compile
              .drain
              .guarantee(F.race(dequeueDone.get, chunks.offer(None)).void)
              .start
              .as {
                Stream
                  .fromQueueNoneTerminated(chunks)
                  .flatMap(Stream.chunk)
                  .covary[F]
                  .onFinalize(dequeueDone.complete(()).void)
              }
          }.flatten

        def enqueueAssignment(
          streamId: StreamId,
          assigned: SortedSet[TopicPartition],
          partitionsMapQueue: PartitionsMapQueue,
          assignmentRevoked: F[Unit]
        ): F[Unit] = {
          val assignment: F[PartitionsMap] = if (assigned.isEmpty) {
            F.pure(Map.empty)
          } else {
            assigned.toVector
              .traverse { partition =>
                createPartitionStream(streamId, partition, assignmentRevoked).map { stream =>
                  partition -> stream
                }
              }
              .map(_.toMap)
          }

          assignment.flatMap { assignment =>
            stopConsumingDeferred.tryGet.flatMap {
              case None =>
                partitionsMapQueue.offer(Some(assignment))
              case Some(()) =>
                F.unit
            }
          }
        }

        def onRebalance(
          streamId: StreamId,
          prevAssignmentFinisherRef: Ref[F, Deferred[F, Unit]],
          partitionsMapQueue: PartitionsMapQueue
        ): OnRebalance[F, K, V] =
          OnRebalance(
            onRevoked = _ => {
              for {
                newFinisher <- Deferred[F, Unit]
                prevAssignmentFinisher <- prevAssignmentFinisherRef.getAndSet(newFinisher)
                _ <- prevAssignmentFinisher.complete(())
              } yield ()
            },
            onAssigned = assigned => {
              prevAssignmentFinisherRef.get.flatMap { prevAssignmentFinisher =>
                enqueueAssignment(
                  streamId = streamId,
                  assigned = assigned,
                  partitionsMapQueue = partitionsMapQueue,
                  assignmentRevoked = prevAssignmentFinisher.get
                )
              }
            }
          )

        def requestAssignment(
          streamId: StreamId,
          prevAssignmentFinisherRef: Ref[F, Deferred[F, Unit]],
          partitionsMapQueue: PartitionsMapQueue
        ): F[SortedSet[TopicPartition]] =
          Deferred[F, Either[Throwable, SortedSet[TopicPartition]]].flatMap { deferred =>
            val request =
              Request.Assignment[F, K, V](
                deferred.complete(_).void,
                Some(onRebalance(streamId, prevAssignmentFinisherRef, partitionsMapQueue))
              )
            val assignment = requests.offer(request) >> deferred.get.rethrow
            F.race(awaitTermination.attempt, assignment).map {
              case Left(_)         => SortedSet.empty[TopicPartition]
              case Right(assigned) => assigned
            }
          }

        def initialEnqueue(
          streamId: StreamId,
          partitionsMapQueue: PartitionsMapQueue,
          prevAssignmentFinisherRef: Ref[F, Deferred[F, Unit]]
        ): F[Unit] =
          for {
            prevAssignmentFinisher <- prevAssignmentFinisherRef.get
            assigned <- requestAssignment(streamId, prevAssignmentFinisherRef, partitionsMapQueue)
            assignmentRevoked = prevAssignmentFinisher.get
            _ <- enqueueAssignment(streamId, assigned, partitionsMapQueue, assignmentRevoked)
          } yield ()

        Stream.eval(stopConsumingDeferred.tryGet).flatMap {
          case None =>
            for {
              partitionsMapQueue <- Stream.eval(Queue.unbounded[F, Option[PartitionsMap]])
              streamId <- Stream.eval(streamIdRef.modify(n => (n + 1, n)))
              prevAssignmentFinisher <- Stream.eval(Deferred[F, Unit])
              prevAssignmentFinisherRef <- Stream.eval(Ref[F].of(prevAssignmentFinisher))
              _ <- Stream
                .eval(initialEnqueue(streamId, partitionsMapQueue, prevAssignmentFinisherRef))
              out <- Stream
                .fromQueueNoneTerminated(partitionsMapQueue)
                .interruptWhen(awaitTermination.attempt)
                .concurrently(
                  Stream.eval(stopConsumingDeferred.get >> partitionsMapQueue.offer(None))
                )
            } yield out

          case Some(()) =>
            Stream.empty.covaryAll[F, PartitionsMap]
        }
      }

      override def partitionedStream: Stream[F, Stream[F, CommittableConsumerRecord[F, K, V]]] =
        partitionsMapStream.flatMap { partitionsMap =>
          Stream.emits(partitionsMap.toVector.map {
            case (_, partitionStream) =>
              partitionStream
          })
        }

      override def stream: Stream[F, CommittableConsumerRecord[F, K, V]] =
        partitionedStream.parJoinUnbounded

      override def commitAsync(offsets: Map[TopicPartition, OffsetAndMetadata]): F[Unit] =
        request { callback =>
          Request.ManualCommitAsync(
            callback = callback,
            offsets = offsets
          )
        }

      override def commitSync(offsets: Map[TopicPartition, OffsetAndMetadata]): F[Unit] =
        request { callback =>
          Request.ManualCommitSync(
            callback = callback,
            offsets = offsets
          )
        }

      private[this] def request[A](
        request: (Either[Throwable, A] => F[Unit]) => Request[F, K, V]
      ): F[A] =
        Deferred[F, Either[Throwable, A]].flatMap { deferred =>
          requests.offer(request(deferred.complete(_).void)) >>
            F.race(awaitTermination.as(ConsumerShutdownException()), deferred.get.rethrow)
        }.rethrow

      override def assignment: F[SortedSet[TopicPartition]] =
        assignment(Option.empty)

      private def assignment(
        onRebalance: Option[OnRebalance[F, K, V]]
      ): F[SortedSet[TopicPartition]] =
        request { callback =>
          Request.Assignment(
            callback = callback,
            onRebalance = onRebalance
          )
        }

      override def assignmentStream: Stream[F, SortedSet[TopicPartition]] = {
        // NOTE: `initialAssignmentDone` is needed here to guard against the
        // race condition when a rebalance triggers after the listeners are
        // registered but before `assignmentRef` can be updated with initial
        // assignments.
        def onRebalanceWith(
          updateQueue: Queue[F, SortedSet[TopicPartition]],
          assignmentRef: Ref[F, SortedSet[TopicPartition]],
          initialAssignmentDone: F[Unit]
        ): OnRebalance[F, K, V] =
          OnRebalance(
            onAssigned = assigned =>
              initialAssignmentDone >>
                assignmentRef
                  .updateAndGet(_ ++ assigned)
                  .flatMap(updateQueue.offer),
            onRevoked = revoked =>
              initialAssignmentDone >>
                assignmentRef
                  .updateAndGet(_ -- revoked)
                  .flatMap(updateQueue.offer)
          )

        Stream.eval {
          (
            Queue.unbounded[F, SortedSet[TopicPartition]],
            Ref[F].of(SortedSet.empty[TopicPartition]),
            Deferred[F, Unit]
          ).tupled.flatMap[Stream[F, SortedSet[TopicPartition]]] {
            case (updateQueue, assignmentRef, initialAssignmentDeferred) =>
              val onRebalance =
                onRebalanceWith(
                  updateQueue = updateQueue,
                  assignmentRef = assignmentRef,
                  initialAssignmentDone = initialAssignmentDeferred.get
                )

              assignment(Some(onRebalance))
                .flatMap { initialAssignment =>
                  assignmentRef.set(initialAssignment) >>
                    updateQueue.offer(initialAssignment) >>
                    initialAssignmentDeferred.complete(())
                }
                .as(Stream.fromQueueUnterminated(updateQueue).changes)
          }
        }.flatten
      }

      override def seek(partition: TopicPartition, offset: Long): F[Unit] =
        withConsumer.blocking { _.seek(partition, offset) }

      override def seekToBeginning: F[Unit] =
        seekToBeginning(List.empty[TopicPartition])

      override def seekToBeginning[G[_]](partitions: G[TopicPartition])(
        implicit G: Foldable[G]
      ): F[Unit] =
        withConsumer.blocking { _.seekToBeginning(partitions.asJava) }

      override def seekToEnd: F[Unit] =
        seekToEnd(List.empty[TopicPartition])

      override def seekToEnd[G[_]](
        partitions: G[TopicPartition]
      )(implicit G: Foldable[G]): F[Unit] =
        withConsumer.blocking { _.seekToEnd(partitions.asJava) }

      override def partitionsFor(
        topic: String
      ): F[List[PartitionInfo]] =
        withConsumer.blocking { _.partitionsFor(topic).asScala.toList }

      override def partitionsFor(
        topic: String,
        timeout: FiniteDuration
      ): F[List[PartitionInfo]] =
        withConsumer.blocking { _.partitionsFor(topic, timeout.asJava).asScala.toList }

      override def position(partition: TopicPartition): F[Long] =
        withConsumer.blocking { _.position(partition) }

      override def position(partition: TopicPartition, timeout: FiniteDuration): F[Long] =
        withConsumer.blocking { _.position(partition, timeout.asJava) }

      override def subscribeTo(firstTopic: String, remainingTopics: String*): F[Unit] =
        subscribe(NonEmptyList.of(firstTopic, remainingTopics: _*))

      override def subscribe[G[_]](topics: G[String])(implicit G: Reducible[G]): F[Unit] =
        request { callback =>
          Request.SubscribeTopics(
            topics = topics.toNonEmptyList,
            callback = callback
          )
        }

      override def subscribe(regex: Regex): F[Unit] =
        request { callback =>
          Request.SubscribePattern(
            pattern = regex.pattern,
            callback = callback
          )
        }

      override def unsubscribe: F[Unit] =
        request { callback =>
          Request.Unsubscribe(
            callback = callback
          )
        }

      override def stopConsuming: F[Unit] =
        stopConsumingDeferred.complete(()).attempt.void

      override def assign(partitions: NonEmptySet[TopicPartition]): F[Unit] =
        request { callback =>
          Request.Assign(
            topicPartitions = partitions,
            callback = callback
          )
        }

      override def assign(topic: String, partitions: NonEmptySet[Int]): F[Unit] =
        assign(partitions.map(new TopicPartition(topic, _)))

      override def assign(topic: String): F[Unit] =
        for {
          partitions <- partitionsFor(topic)
            .map { partitionInfo =>
              NonEmptySet.fromSet {
                SortedSet(partitionInfo.map(_.partition): _*)
              }
            }
          _ <- partitions.fold(F.unit)(assign(topic, _))
        } yield ()

      override def beginningOffsets(
        partitions: Set[TopicPartition]
      ): F[Map[TopicPartition, Long]] =
        withConsumer.blocking {
          _.beginningOffsets(partitions.asJava)
            .asInstanceOf[util.Map[TopicPartition, Long]]
            .toMap
        }

      override def beginningOffsets(
        partitions: Set[TopicPartition],
        timeout: FiniteDuration
      ): F[Map[TopicPartition, Long]] =
        withConsumer.blocking {
          _.beginningOffsets(partitions.asJava, timeout.asJava)
            .asInstanceOf[util.Map[TopicPartition, Long]]
            .toMap
        }

      override def endOffsets(
        partitions: Set[TopicPartition]
      ): F[Map[TopicPartition, Long]] =
        withConsumer.blocking {
          _.endOffsets(partitions.asJava)
            .asInstanceOf[util.Map[TopicPartition, Long]]
            .toMap
        }

      override def endOffsets(
        partitions: Set[TopicPartition],
        timeout: FiniteDuration
      ): F[Map[TopicPartition, Long]] =
        withConsumer.blocking {
          _.endOffsets(partitions.asJava, timeout.asJava)
            .asInstanceOf[util.Map[TopicPartition, Long]]
            .toMap
        }

      override def metrics: F[Map[MetricName, Metric]] =
        withConsumer.blocking { _.metrics().asScala.toMap }

      override def toString: String =
        "KafkaConsumer$" + id

      override def terminate: F[Unit] = fiber.cancel

      override def awaitTermination: F[Unit] = fiber.join
    }

  /**
    * Creates a new [[KafkaConsumer]] in the `Resource` context,
    * using the specified [[ConsumerSettings]]. Note that there
    * is another version where `F[_]` is specified explicitly and
    * the key and value type can be inferred, which allows you
    * to use the following syntax.
    *
    * {{{
    * KafkaConsumer.resource[F].using(settings)
    * }}}
    */
  def resource[F[_], K, V](
    settings: ConsumerSettings[F, K, V]
  )(
    implicit F: Async[F]
  ): Resource[F, KafkaConsumer[F, K, V]] =
    for {
      keyDeserializer <- Resource.eval(settings.keyDeserializer)
      valueDeserializer <- Resource.eval(settings.valueDeserializer)
      id <- Resource.eval(F.delay(new Object().hashCode))
      jitter <- Resource.eval(Jitter.default[F])
      logging <- Resource.eval(Logging.default[F](id))
      requests <- Resource.eval(Queue.unbounded[F, Request[F, K, V]])
      polls <- Resource.eval(Queue.bounded[F, Request[F, K, V]](1))
      ref <- Resource.eval(Ref.of[F, State[F, K, V]](State.empty))
      streamId <- Resource.eval(Ref.of[F, StreamId](0))
      dispatcher <- Dispatcher[F]
      stopConsumingDeferred <- Resource.eval(Deferred[F, Unit])
      withConsumer <- WithConsumer(settings)
      actor = {
        implicit val jitter0: Jitter[F] = jitter
        implicit val logging0: Logging[F] = logging
        implicit val dispatcher0: Dispatcher[F] = dispatcher

        new KafkaConsumerActor(
          settings = settings,
          keyDeserializer = keyDeserializer,
          valueDeserializer = valueDeserializer,
          ref = ref,
          requests = requests,
          withConsumer = withConsumer
        )
      }
      actor <- startConsumerActor(requests, polls, actor)
      polls <- startPollScheduler(polls, settings.pollInterval)
    } yield createKafkaConsumer(
      requests,
      settings,
      actor,
      polls,
      streamId,
      id,
      withConsumer,
      stopConsumingDeferred
    )

  /**
    * Alternative version of `resource` where the `F[_]` is
    * specified explicitly, and where the key and value type can
    * be inferred from the [[ConsumerSettings]]. This allows you
    * to use the following syntax.
    *
    * {{{
    * KafkaConsumer.resource[F].using(settings)
    * }}}
    */
<<<<<<< HEAD
  def resource[F[_]](implicit F: Async[F]): ConsumerResource[F] = new ConsumerResource(F)
=======
  @deprecated("use KafkaConsumer[F].resource(settings)", "1.5.0")
  def resource[F[_]](implicit F: ConcurrentEffect[F]): ConsumerResource[F] = new ConsumerResource(F)
>>>>>>> 72476f3e

  /**
    * Creates a new [[KafkaConsumer]] in the `Stream` context,
    * using the specified [[ConsumerSettings]]. Note that there
    * is another version where `F[_]` is specified explicitly and
    * the key and value type can be inferred, which allows you
    * to use the following syntax.
    *
    * {{{
    * KafkaConsumer.stream[F].using(settings)
    * }}}
    */
  def stream[F[_], K, V](settings: ConsumerSettings[F, K, V])(
    implicit F: Async[F]
  ): Stream[F, KafkaConsumer[F, K, V]] =
    Stream.resource(resource(settings))

  /**
    * Alternative version of `stream` where the `F[_]` is
    * specified explicitly, and where the key and value type can
    * be inferred from the [[ConsumerSettings]]. This allows you
    * to use the following syntax.
    *
    * {{{
    * KafkaConsumer.stream[F].using(settings)
    * }}}
    */
<<<<<<< HEAD
  def stream[F[_]](implicit F: Async[F]): ConsumerStream[F] =
=======
  @deprecated("use KafkaConsumer[F].stream(settings)", "1.5.0")
  def stream[F[_]](implicit F: ConcurrentEffect[F]): ConsumerStream[F] =
>>>>>>> 72476f3e
    new ConsumerStream[F](F)

  def apply[F[_]]: ConsumerPartiallyApplied[F] =
    new ConsumerPartiallyApplied()

  private[kafka] final class ConsumerPartiallyApplied[F[_]](val dummy: Boolean = true)
      extends AnyVal {

    /**
      * Alternative version of `resource` where the `F[_]` is
      * specified explicitly, and where the key and value type can
      * be inferred from the [[ConsumerSettings]]. This allows you
      * to use the following syntax.
      *
      * {{{
      * KafkaConsumer[F].resource(settings)
      * }}}
      */
    def resource[K, V](settings: ConsumerSettings[F, K, V])(
      implicit F: ConcurrentEffect[F],
      context: ContextShift[F],
      timer: Timer[F]
    ): Resource[F, KafkaConsumer[F, K, V]] =
      KafkaConsumer.resource(settings)

    /**
      * Alternative version of `stream` where the `F[_]` is
      * specified explicitly, and where the key and value type can
      * be inferred from the [[ConsumerSettings]]. This allows you
      * to use the following syntax.
      *
      * {{{
      * KafkaConsumer[F].stream(settings)
      * }}}
      */
    def stream[K, V](settings: ConsumerSettings[F, K, V])(
      implicit F: ConcurrentEffect[F],
      context: ContextShift[F],
      timer: Timer[F]
    ): Stream[F, KafkaConsumer[F, K, V]] =
      KafkaConsumer.stream(settings)

    override def toString: String =
      "ConsumerPartiallyApplied$" + System.identityHashCode(this)
  }

}<|MERGE_RESOLUTION|>--- conflicted
+++ resolved
@@ -611,12 +611,8 @@
     * KafkaConsumer.resource[F].using(settings)
     * }}}
     */
-<<<<<<< HEAD
+  @deprecated("use KafkaConsumer[F].resource(settings)", "1.5.0")  
   def resource[F[_]](implicit F: Async[F]): ConsumerResource[F] = new ConsumerResource(F)
-=======
-  @deprecated("use KafkaConsumer[F].resource(settings)", "1.5.0")
-  def resource[F[_]](implicit F: ConcurrentEffect[F]): ConsumerResource[F] = new ConsumerResource(F)
->>>>>>> 72476f3e
 
   /**
     * Creates a new [[KafkaConsumer]] in the `Stream` context,
@@ -644,12 +640,8 @@
     * KafkaConsumer.stream[F].using(settings)
     * }}}
     */
-<<<<<<< HEAD
+  @deprecated("use KafkaConsumer[F].stream(settings)", "1.5.0")
   def stream[F[_]](implicit F: Async[F]): ConsumerStream[F] =
-=======
-  @deprecated("use KafkaConsumer[F].stream(settings)", "1.5.0")
-  def stream[F[_]](implicit F: ConcurrentEffect[F]): ConsumerStream[F] =
->>>>>>> 72476f3e
     new ConsumerStream[F](F)
 
   def apply[F[_]]: ConsumerPartiallyApplied[F] =
