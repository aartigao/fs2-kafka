/*
 * Copyright 2018-2022 OVO Energy Limited
 *
 * SPDX-License-Identifier: Apache-2.0
 */

package fs2.kafka

import cats.{Foldable, Functor, Reducible}
import cats.data.{NonEmptySet, OptionT}
import cats.effect._
import cats.effect.std._
import cats.effect.implicits._
import cats.syntax.all._
import fs2.{Chunk, Stream}
import fs2.kafka.internal._
import fs2.kafka.internal.converters.collection._
import fs2.kafka.instances._
import fs2.kafka.internal.KafkaConsumerActor._
import fs2.kafka.internal.syntax._
import fs2.kafka.consumer._

import java.util
import org.apache.kafka.clients.consumer.OffsetAndMetadata
import org.apache.kafka.common.{Metric, MetricName, PartitionInfo, TopicPartition}

import scala.annotation.nowarn
import scala.collection.immutable.SortedSet
import scala.concurrent.duration.FiniteDuration
import scala.util.matching.Regex

/**
  * [[KafkaConsumer]] represents a consumer of Kafka records, with the
  * ability to `subscribe` to topics, start a single top-level stream,
  * and optionally control it via the provided [[fiber]] instance.<br>
  * <br>
  * The following top-level streams are provided.<br>
  * <br>
  * - [[stream]] provides a single stream of records, where the order
  *   of records is guaranteed per topic-partition.<br>
  * - [[partitionedStream]] provides a stream with elements as streams
  *   that continually request records for a single partition. Order
  *   is guaranteed per topic-partition, but all assigned partitions
  *   will have to be processed in parallel.<br>
  * - [[partitionsMapStream]] provides a stream where each element contains
  *   a current assignment. The current assignment is the `Map`, where keys
  *   is a `TopicPartition`, and values are streams with records for a
  *   particular `TopicPartition`.
  * <br>
  * For the streams, records are wrapped in [[CommittableConsumerRecord]]s
  * which provide [[CommittableOffset]]s with the ability to commit
  * record offsets to Kafka. For performance reasons, offsets are
  * usually committed in batches using [[CommittableOffsetBatch]].
  * Provided `Pipe`s, like [[commitBatchWithin]] are available for
  * batch committing offsets. If you are not committing offsets to
  * Kafka, you can simply discard the [[CommittableOffset]], and
  * only make use of the record.<br>
  * <br>
  * While it's technically possible to start more than one stream from a
  * single [[KafkaConsumer]], it is generally not recommended as there is
  * no guarantee which stream will receive which records, and there might
  * be an overlap, in terms of duplicate records, between the two streams.
  * If a first stream completes, possibly with error, there's no guarantee
  * the stream has processed all of the records it received, and a second
  * stream from the same [[KafkaConsumer]] might not be able to pick up where
  * the first one left off. Therefore, only create a single top-level stream
  * per [[KafkaConsumer]], and if you want to start a new stream if the first
  * one finishes, let the [[KafkaConsumer]] shutdown and create a new one.
  */
sealed abstract class KafkaConsumer[F[_], K, V]
    extends KafkaConsume[F, K, V]
    with KafkaAssignment[F]
    with KafkaOffsets[F]
    with KafkaSubscription[F]
    with KafkaTopics[F]
    with KafkaCommit[F]
    with KafkaMetrics[F]
    with KafkaConsumerLifecycle[F]

object KafkaConsumer {
  private def spawnRepeating[F[_]: Concurrent, A](fa: F[A]): Resource[F, FakeFiber[F]] =
    Resource.make {
      Deferred[F, Either[Throwable, Unit]].flatMap { deferred =>
        fa.foreverM[Unit]
          .guaranteeCase {
            case Outcome.Errored(e) => deferred.complete(Left(e)).void
            case _                  => deferred.complete(Right(())).void
          }
          .start
          .map(fiber => FakeFiber(deferred.get.rethrow, fiber.cancel.start.void))
      }
    }(_.cancel)

  private def startConsumerActor[F[_]](
    requests: QueueSource[F, Request[F]],
    polls: QueueSource[F, Request.Poll[F]],
    actor: KafkaConsumerActor[F]
  )(
    implicit F: Async[F]
  ): Resource[F, FakeFiber[F]] =
    spawnRepeating {
      OptionT(requests.tryTake)
        .getOrElseF(polls.take.widen)
        .flatMap(actor.handle(_))
    }

  private def startPollScheduler[F[_], K, V](
    polls: QueueSink[F, Request.Poll[F]],
    pollInterval: FiniteDuration
  )(
    implicit F: Temporal[F]
  ): Resource[F, FakeFiber[F]] =
    spawnRepeating {
      polls.offer(Request.poll) >> F.sleep(pollInterval)
    }

  private def createKafkaConsumer[F[_], K, V](
    requests: QueueSink[F, Request[F]],
    settings: ConsumerSettings[F, K, V],
    keyDes: Deserializer[F, K],
    valueDes: Deserializer[F, V],
    actor: KafkaConsumerActor[F],
    fiber: FakeFiber[F],
    streamIdRef: Ref[F, StreamId],
    id: Int,
    withConsumer: WithConsumer[F],
    stopConsumingDeferred: Deferred[F, Unit]
  )(implicit F: Async[F], logging: Logging[F]): KafkaConsumer[F, K, V] =
    new KafkaConsumer[F, K, V] {

      override def partitionsMapStream
        : Stream[F, Map[TopicPartition, Stream[F, CommittableConsumerRecord[F, K, V]]]] = {
        val chunkQueue: F[Queue[F, Option[Chunk[CommittableConsumerRecord[F, K, V]]]]] =
          Queue.bounded(settings.maxPrefetchBatches - 1)

        type PartitionRequest =
          (Chunk[KafkaByteConsumerRecord], FetchCompletedReason)

        type PartitionsMap = Map[TopicPartition, Stream[F, CommittableConsumerRecord[F, K, V]]]
        type PartitionsMapQueue = Queue[F, Option[PartitionsMap]]

        def createPartitionStream(
          streamId: StreamId,
          partition: TopicPartition,
          assignmentRevoked: F[Unit]
        ): F[Stream[F, CommittableConsumerRecord[F, K, V]]] =
          for {
            chunks <- chunkQueue
            dequeueDone <- Deferred[F, Unit]
            shutdown = F
              .race(
                F.race(
                  awaitTermination.attempt,
                  dequeueDone.get
                ),
                F.race(
                  stopConsumingDeferred.get,
                  assignmentRevoked
                )
              )
              .void
            stopReqs <- Deferred[F, Unit]
          } yield Stream.eval {
            def committableConsumerRecord(
              record: ConsumerRecord[K, V],
              partition: TopicPartition
            ): CommittableConsumerRecord[F, K, V] =
              CommittableConsumerRecord(
                record = record,
                offset = CommittableOffset(
                  topicPartition = partition,
                  consumerGroupId = actor.consumerGroupId,
                  offsetAndMetadata = new OffsetAndMetadata(
                    record.offset + 1L,
                    settings.recordMetadata(record)
                  ),
                  commit = actor.offsetCommit
                )
              )

            def fetchPartition(deferred: Deferred[F, PartitionRequest]): F[Unit] = {
              val request = Request.Fetch(
                partition,
                streamId,
                deferred.complete(_: PartitionRequest).void
              )
              val fetch = requests.offer(request) >> deferred.get
              F.race(shutdown, fetch).flatMap {
                case Left(()) =>
                  stopReqs.complete(()).void

                case Right((chunk, reason)) =>
                  val c = chunk.traverse[F, CommittableConsumerRecord[F, K, V]] { rec =>
                    ConsumerRecord
                      .fromJava[F, K, V](rec, keyDes, valueDes)
                      .map(committableConsumerRecord(_, partition))
                  }

                  val enqueueChunk = c.flatMap { chunk =>
                    chunks.offer(Some(chunk)).unlessA(chunk.isEmpty)
                  }

                  val completeRevoked =
                    stopReqs.complete(()).void.whenA(reason.topicPartitionRevoked)

                  enqueueChunk >> completeRevoked
              }
            }

            Stream
              .repeatEval {
                stopReqs.tryGet.flatMap {
                  case None =>
                    Deferred[F, PartitionRequest] >>= fetchPartition

                  case Some(()) =>
                    // Prevent issuing additional requests after partition is
                    // revoked or shutdown happens, in case the stream isn't
                    // interrupted fast enough
                    F.unit
                }
              }
              .interruptWhen(F.race(shutdown, stopReqs.get).void.attempt)
              .compile
              .drain
              .guarantee(F.race(dequeueDone.get, chunks.offer(None)).void)
              .start
              .as {
                Stream
                  .fromQueueNoneTerminated(chunks)
                  .flatMap(Stream.chunk)
                  .covary[F]
                  .onFinalize(dequeueDone.complete(()).void)
              }
          }.flatten

        def enqueueAssignment(
          streamId: StreamId,
          assigned: Map[TopicPartition, Deferred[F, Unit]],
          partitionsMapQueue: PartitionsMapQueue
        ): F[Unit] = {
          val assignment: F[PartitionsMap] = if (assigned.isEmpty) {
            F.pure(Map.empty)
          } else {
            assigned.toVector
              .traverse {
                case (partition, finisher) =>
                  createPartitionStream(streamId, partition, finisher.get).map { stream =>
                    partition -> stream
                  }
              }
              .map(_.toMap)
          }

          assignment.flatMap { assignment =>
            stopConsumingDeferred.tryGet.flatMap {
              case None =>
                partitionsMapQueue.offer(Some(assignment))
              case Some(()) =>
                F.unit
            }
          }
        }

        def onRebalance(
          streamId: StreamId,
          assignmentRef: Ref[F, Map[TopicPartition, Deferred[F, Unit]]],
          partitionsMapQueue: PartitionsMapQueue
        ): OnRebalance[F] =
          OnRebalance(
            onRevoked = revoked => {
              for {
                finishers <- assignmentRef.modify(_.partition(entry => !revoked.contains(entry._1)))
                _ <- finishers.toVector
                  .traverse {
                    case (_, finisher) =>
                      finisher.complete(())
                  }
              } yield ()
            },
            onAssigned = assignedPartitions => {
              for {
                assignment <- assignedPartitions.toVector
                  .traverse { partition =>
                    Deferred[F, Unit].map(partition -> _)
                  }
                  .map(_.toMap)
                _ <- assignmentRef.update(_ ++ assignment)
                _ <- enqueueAssignment(
                  streamId = streamId,
                  assigned = assignment,
                  partitionsMapQueue = partitionsMapQueue
                )
              } yield ()
            }
          )

        def requestAssignment(
          streamId: StreamId,
          assignmentRef: Ref[F, Map[TopicPartition, Deferred[F, Unit]]],
          partitionsMapQueue: PartitionsMapQueue
        ): F[Map[TopicPartition, Deferred[F, Unit]]] = {
          val assignment = this.assignment(
            Some(
              onRebalance(
                streamId,
                assignmentRef,
                partitionsMapQueue
              )
            )
          )

          F.race(awaitTermination.attempt, assignment).flatMap {
            case Left(_) =>
              F.pure(Map.empty)

            case Right(assigned) =>
              assigned.toVector
                .traverse { partition =>
                  Deferred[F, Unit].map(partition -> _)
                }
                .map(_.toMap)
          }
        }

        def initialEnqueue(
          streamId: StreamId,
          assignmentRef: Ref[F, Map[TopicPartition, Deferred[F, Unit]]],
          partitionsMapQueue: PartitionsMapQueue
        ): F[Unit] =
          for {
            assigned <- requestAssignment(
              streamId,
              assignmentRef,
              partitionsMapQueue
            )
            _ <- enqueueAssignment(streamId, assigned, partitionsMapQueue)
          } yield ()

        Stream.eval(stopConsumingDeferred.tryGet).flatMap {
          case None =>
            for {
              partitionsMapQueue <- Stream.eval(Queue.unbounded[F, Option[PartitionsMap]])
              streamId <- Stream.eval(streamIdRef.modify(n => (n + 1, n)))
              assignmentRef <- Stream.eval(Ref[F].of(Map.empty[TopicPartition, Deferred[F, Unit]]))
              _ <- Stream
                .eval(
                  initialEnqueue(
                    streamId,
                    assignmentRef,
                    partitionsMapQueue
                  )
                )
              out <- Stream
                .fromQueueNoneTerminated(partitionsMapQueue)
                .interruptWhen(awaitTermination.attempt)
                .concurrently(
                  Stream.eval(stopConsumingDeferred.get >> partitionsMapQueue.offer(None))
                )
            } yield out

          case Some(()) =>
            Stream.empty.covaryAll[F, PartitionsMap]
        }
      }

      override def partitionedStream: Stream[F, Stream[F, CommittableConsumerRecord[F, K, V]]] =
        partitionsMapStream.flatMap { partitionsMap =>
          Stream.emits(partitionsMap.toVector.map {
            case (_, partitionStream) =>
              partitionStream
          })
        }

      override def stream: Stream[F, CommittableConsumerRecord[F, K, V]] =
        partitionedStream.parJoinUnbounded

      override def commitAsync(offsets: Map[TopicPartition, OffsetAndMetadata]): F[Unit] =
        request { callback =>
          Request.ManualCommitAsync(
            callback = callback,
            offsets = offsets
          )
        }

      override def commitSync(offsets: Map[TopicPartition, OffsetAndMetadata]): F[Unit] =
        request { callback =>
          Request.ManualCommitSync(
            callback = callback,
            offsets = offsets
          )
        }

      private[this] def request[A](
        request: (Either[Throwable, A] => F[Unit]) => Request[F]
      ): F[A] =
        Deferred[F, Either[Throwable, A]].flatMap { deferred =>
          requests.offer(request(deferred.complete(_).void)) >>
            F.race(awaitTermination.as(ConsumerShutdownException()), deferred.get.rethrow)
        }.rethrow

      override def assignment: F[SortedSet[TopicPartition]] =
        assignment(Option.empty)

      private def assignment(
        onRebalance: Option[OnRebalance[F]]
      ): F[SortedSet[TopicPartition]] =
        permit.surround {
          onRebalance
            .fold(actor.ref.updateAndGet(_.asStreaming)) { on =>
              actor.ref.updateAndGet(_.withOnRebalance(on).asStreaming).flatTap { newState =>
                logging.log(LogEntry.StoredOnRebalance(on, newState))
              }

            }
            .ensure(NotSubscribedException())(_.subscribed) >>
            withConsumer.blocking(_.assignment.toSortedSet)
        }

      override def assignmentStream: Stream[F, SortedSet[TopicPartition]] = {
        // NOTE: `initialAssignmentDone` is needed here to guard against the
        // race condition when a rebalance triggers after the listeners are
        // registered but before `assignmentRef` can be updated with initial
        // assignments.
        def onRebalanceWith(
          updateQueue: Queue[F, SortedSet[TopicPartition]],
          assignmentRef: Ref[F, SortedSet[TopicPartition]],
          initialAssignmentDone: F[Unit]
        ): OnRebalance[F] =
          OnRebalance(
            onAssigned = assigned =>
              initialAssignmentDone >>
                assignmentRef
                  .updateAndGet(_ ++ assigned)
                  .flatMap(updateQueue.offer),
            onRevoked = revoked =>
              initialAssignmentDone >>
                assignmentRef
                  .updateAndGet(_ -- revoked)
                  .flatMap(updateQueue.offer)
          )

        Stream.eval {
          (
            Queue.unbounded[F, SortedSet[TopicPartition]],
            Ref[F].of(SortedSet.empty[TopicPartition]),
            Deferred[F, Unit]
          ).tupled.flatMap[Stream[F, SortedSet[TopicPartition]]] {
            case (updateQueue, assignmentRef, initialAssignmentDeferred) =>
              val onRebalance =
                onRebalanceWith(
                  updateQueue = updateQueue,
                  assignmentRef = assignmentRef,
                  initialAssignmentDone = initialAssignmentDeferred.get
                )

              assignment(Some(onRebalance))
                .flatMap { initialAssignment =>
                  assignmentRef.set(initialAssignment) >>
                    updateQueue.offer(initialAssignment) >>
                    initialAssignmentDeferred.complete(())
                }
                .as(Stream.fromQueueUnterminated(updateQueue).changes)
          }
        }.flatten
      }

      override def seek(partition: TopicPartition, offset: Long): F[Unit] =
        withConsumer.blocking { _.seek(partition, offset) }

      override def seekToBeginning[G[_]](partitions: G[TopicPartition])(
        implicit G: Foldable[G]
      ): F[Unit] =
        withConsumer.blocking { _.seekToBeginning(partitions.asJava) }

      override def seekToEnd[G[_]](
        partitions: G[TopicPartition]
      )(implicit G: Foldable[G]): F[Unit] =
        withConsumer.blocking { _.seekToEnd(partitions.asJava) }

      override def partitionsFor(
        topic: String
      ): F[List[PartitionInfo]] =
        withConsumer.blocking { _.partitionsFor(topic).asScala.toList }

      override def partitionsFor(
        topic: String,
        timeout: FiniteDuration
      ): F[List[PartitionInfo]] =
        withConsumer.blocking { _.partitionsFor(topic, timeout.asJava).asScala.toList }

      override def position(partition: TopicPartition): F[Long] =
        withConsumer.blocking { _.position(partition) }

      override def position(partition: TopicPartition, timeout: FiniteDuration): F[Long] =
        withConsumer.blocking { _.position(partition, timeout.asJava) }

<<<<<<< HEAD
      override def committed(
        partitions: Set[TopicPartition]
      ): F[Map[TopicPartition, OffsetAndMetadata]] =
        withConsumer.blocking {
          _.committed(partitions.asJava)
            .asInstanceOf[util.Map[TopicPartition, OffsetAndMetadata]]
            .toMap
        }

      override def committed(
        partitions: Set[TopicPartition],
        timeout: FiniteDuration
      ): F[Map[TopicPartition, OffsetAndMetadata]] =
        withConsumer.blocking {
          _.committed(partitions.asJava, timeout.asJava)
            .asInstanceOf[util.Map[TopicPartition, OffsetAndMetadata]]
            .toMap
        }

      override def subscribeTo(firstTopic: String, remainingTopics: String*): F[Unit] =
        subscribe(NonEmptyList.of(firstTopic, remainingTopics: _*))

=======
>>>>>>> 94c31758
      override def subscribe[G[_]](topics: G[String])(implicit G: Reducible[G]): F[Unit] =
        permit.surround {
          withConsumer.blocking {
            _.subscribe(
              topics.toList.asJava,
              actor.consumerRebalanceListener
            )
          } >> actor.ref
            .updateAndGet(_.asSubscribed)
            .log(LogEntry.SubscribedTopics(topics.toNonEmptyList, _))
        }

      private def permit: Resource[F, Unit] =
        Resource.eval {
          Deferred[F, Resource[F, Unit]].flatMap { permitDef =>
            requests.offer(Request.Permit(permitDef.complete(_).void)) >> permitDef.get
          }
        }.flatten

      override def subscribe(regex: Regex): F[Unit] =
        permit.surround {
          withConsumer.blocking {
            _.subscribe(
              regex.pattern,
              actor.consumerRebalanceListener
            )
          } >>
            actor.ref
              .updateAndGet(_.asSubscribed)
              .log(LogEntry.SubscribedPattern(regex.pattern, _))
        }

      override def unsubscribe: F[Unit] =
        permit.surround {
          withConsumer.blocking { _.unsubscribe() } >> actor.ref
            .updateAndGet(_.asUnsubscribed)
            .log(LogEntry.Unsubscribed(_))
        }

      override def stopConsuming: F[Unit] =
        stopConsumingDeferred.complete(()).attempt.void

      override def assign(partitions: NonEmptySet[TopicPartition]): F[Unit] =
        permit.surround {
          withConsumer.blocking {
            _.assign(
              partitions.toList.asJava
            )
          } >> actor.ref
            .updateAndGet(_.asSubscribed)
            .log(LogEntry.ManuallyAssignedPartitions(partitions, _))

        }

      override def assign(topic: String): F[Unit] =
        for {
          partitions <- partitionsFor(topic)
            .map { partitionInfo =>
              NonEmptySet.fromSet {
                SortedSet(partitionInfo.map(_.partition): _*)
              }
            }
          _ <- partitions.fold(F.unit)(assign(topic, _))
        } yield ()

      override def beginningOffsets(
        partitions: Set[TopicPartition]
      ): F[Map[TopicPartition, Long]] =
        withConsumer.blocking {
          _.beginningOffsets(partitions.asJava)
            .asInstanceOf[util.Map[TopicPartition, Long]]
            .toMap
        }

      override def beginningOffsets(
        partitions: Set[TopicPartition],
        timeout: FiniteDuration
      ): F[Map[TopicPartition, Long]] =
        withConsumer.blocking {
          _.beginningOffsets(partitions.asJava, timeout.asJava)
            .asInstanceOf[util.Map[TopicPartition, Long]]
            .toMap
        }

      override def endOffsets(
        partitions: Set[TopicPartition]
      ): F[Map[TopicPartition, Long]] =
        withConsumer.blocking {
          _.endOffsets(partitions.asJava)
            .asInstanceOf[util.Map[TopicPartition, Long]]
            .toMap
        }

      override def endOffsets(
        partitions: Set[TopicPartition],
        timeout: FiniteDuration
      ): F[Map[TopicPartition, Long]] =
        withConsumer.blocking {
          _.endOffsets(partitions.asJava, timeout.asJava)
            .asInstanceOf[util.Map[TopicPartition, Long]]
            .toMap
        }

      override def metrics: F[Map[MetricName, Metric]] =
        withConsumer.blocking { _.metrics().asScala.toMap }

      override def toString: String =
        "KafkaConsumer$" + id

      override def terminate: F[Unit] = fiber.cancel

      override def awaitTermination: F[Unit] = fiber.join
    }

  /**
    * Creates a new [[KafkaConsumer]] in the `Resource` context,
    * using the specified [[ConsumerSettings]]. Note that there
    * is another version where `F[_]` is specified explicitly and
    * the key and value type can be inferred, which allows you
    * to use the following syntax.
    *
    * {{{
    * KafkaConsumer.resource[F].using(settings)
    * }}}
    */
  def resource[F[_], K, V](
    settings: ConsumerSettings[F, K, V]
  )(
    implicit F: Async[F],
    mk: MkConsumer[F]
  ): Resource[F, KafkaConsumer[F, K, V]] =
    for {
      keyDeserializer <- Resource.eval(settings.keyDeserializer)
      valueDeserializer <- Resource.eval(settings.valueDeserializer)
      id <- Resource.eval(F.delay(new Object().hashCode))
      jitter <- Resource.eval(Jitter.default[F])
      logging <- Resource.eval(Logging.default[F](id))
      requests <- Resource.eval(Queue.unbounded[F, Request[F]])
      polls <- Resource.eval(Queue.bounded[F, Request.Poll[F]](1))
      ref <- Resource.eval(Ref.of[F, State[F]](State.empty))
      streamId <- Resource.eval(Ref.of[F, StreamId](0))
      dispatcher <- Dispatcher[F]
      stopConsumingDeferred <- Resource.eval(Deferred[F, Unit])
      withConsumer <- WithConsumer(mk, settings)
      actor = {
        implicit val jitter0: Jitter[F] = jitter
        implicit val logging0: Logging[F] = logging
        implicit val dispatcher0: Dispatcher[F] = dispatcher

        new KafkaConsumerActor[F](
          settings = settings,
          ref = ref,
          requests = requests,
          withConsumer = withConsumer
        )
      }
      actorFiber <- startConsumerActor(requests, polls, actor)
      polls <- startPollScheduler(polls, settings.pollInterval)
    } yield createKafkaConsumer(
      requests,
      settings,
      keyDeserializer,
      valueDeserializer,
      actor,
      actorFiber.combine(polls),
      streamId,
      id,
      withConsumer,
      stopConsumingDeferred
    )(F, logging)

  /**
    * Creates a new [[KafkaConsumer]] in the `Stream` context,
    * using the specified [[ConsumerSettings]]. Note that there
    * is another version where `F[_]` is specified explicitly and
    * the key and value type can be inferred, which allows you
    * to use the following syntax.
    *
    * {{{
    * KafkaConsumer.stream[F].using(settings)
    * }}}
    */
  def stream[F[_], K, V](
    settings: ConsumerSettings[F, K, V]
  )(implicit F: Async[F], mk: MkConsumer[F]): Stream[F, KafkaConsumer[F, K, V]] =
    Stream.resource(resource(settings)(F, mk))

  def apply[F[_]]: ConsumerPartiallyApplied[F] =
    new ConsumerPartiallyApplied()

  private[kafka] final class ConsumerPartiallyApplied[F[_]](val dummy: Boolean = true)
      extends AnyVal {

    /**
      * Alternative version of `resource` where the `F[_]` is
      * specified explicitly, and where the key and value type can
      * be inferred from the [[ConsumerSettings]]. This allows you
      * to use the following syntax.
      *
      * {{{
      * KafkaConsumer[F].resource(settings)
      * }}}
      */
    def resource[K, V](settings: ConsumerSettings[F, K, V])(
      implicit F: Async[F],
      mk: MkConsumer[F]
    ): Resource[F, KafkaConsumer[F, K, V]] =
      KafkaConsumer.resource(settings)(F, mk)

    /**
      * Alternative version of `stream` where the `F[_]` is
      * specified explicitly, and where the key and value type can
      * be inferred from the [[ConsumerSettings]]. This allows you
      * to use the following syntax.
      *
      * {{{
      * KafkaConsumer[F].stream(settings)
      * }}}
      */
    def stream[K, V](settings: ConsumerSettings[F, K, V])(
      implicit F: Async[F],
      mk: MkConsumer[F]
    ): Stream[F, KafkaConsumer[F, K, V]] =
      KafkaConsumer.stream(settings)(F, mk)

    override def toString: String =
      "ConsumerPartiallyApplied$" + System.identityHashCode(this)
  }

  /*
   * Extension methods for operating on a `KafkaConsumer` in a `Stream` context without needing
   * to explicitly use operations such as `flatMap` and `evalTap`
   */
  implicit final class StreamOps[F[_]: Functor, K, V](self: Stream[F, KafkaConsumer[F, K, V]]) {

    /**
      * Subscribes a consumer to the specified topics within the [[Stream]] context.
      * See [[KafkaSubscription#subscribe]].
      */
    def subscribe[G[_]: Reducible](topics: G[String]): Stream[F, KafkaConsumer[F, K, V]] =
      self.evalTap(_.subscribe(topics))

    def subscribe(regex: Regex): Stream[F, KafkaConsumer[F, K, V]] =
      self.evalTap(_.subscribe(regex))

    /**
      * Subscribes a consumer to the specified topics within the [[Stream]] context.
      * See [[KafkaSubscription#subscribe]].
      */
    def subscribeTo(
      firstTopic: String,
      remainingTopics: String*
    ): Stream[F, KafkaConsumer[F, K, V]] =
      self.evalTap(_.subscribeTo(firstTopic, remainingTopics: _*))

    /**
      * A [[Stream]] of records from the allocated [[KafkaConsumer]]. Alias for [[stream]].
      * See [[KafkaConsume#stream]]
      */
    def records: Stream[F, CommittableConsumerRecord[F, K, V]] = stream

    /**
      * A [[Stream]] of records from the allocated [[KafkaConsumer]].
      * See [[KafkaConsume#stream]]
      */
    def stream: Stream[F, CommittableConsumerRecord[F, K, V]] = self.flatMap(_.records)

    /**
      * Alias for [[partitionedStream]]. See [[KafkaConsume#partitionedStream]]
      */
    def partitionedRecords: Stream[F, Stream[F, CommittableConsumerRecord[F, K, V]]] =
      partitionedStream

    /**
      * See [[KafkaConsume#partitionedStream]]
      */
    def partitionedStream: Stream[F, Stream[F, CommittableConsumerRecord[F, K, V]]] =
      self.flatMap(_.partitionedRecords)
  }

  /*
   * Prevents the default `MkConsumer` instance from being implicitly available
   * to code defined in this object, ensuring factory methods require an instance
   * to be provided at the call site.
   */
  @nowarn("cat=unused")
  implicit private def mkAmbig1[F[_]]: MkConsumer[F] =
    throw new AssertionError("should not be used")
  @nowarn("cat=unused")
  implicit private def mkAmbig2[F[_]]: MkConsumer[F] =
    throw new AssertionError("should not be used")
}<|MERGE_RESOLUTION|>--- conflicted
+++ resolved
@@ -495,31 +495,6 @@
       override def position(partition: TopicPartition, timeout: FiniteDuration): F[Long] =
         withConsumer.blocking { _.position(partition, timeout.asJava) }
 
-<<<<<<< HEAD
-      override def committed(
-        partitions: Set[TopicPartition]
-      ): F[Map[TopicPartition, OffsetAndMetadata]] =
-        withConsumer.blocking {
-          _.committed(partitions.asJava)
-            .asInstanceOf[util.Map[TopicPartition, OffsetAndMetadata]]
-            .toMap
-        }
-
-      override def committed(
-        partitions: Set[TopicPartition],
-        timeout: FiniteDuration
-      ): F[Map[TopicPartition, OffsetAndMetadata]] =
-        withConsumer.blocking {
-          _.committed(partitions.asJava, timeout.asJava)
-            .asInstanceOf[util.Map[TopicPartition, OffsetAndMetadata]]
-            .toMap
-        }
-
-      override def subscribeTo(firstTopic: String, remainingTopics: String*): F[Unit] =
-        subscribe(NonEmptyList.of(firstTopic, remainingTopics: _*))
-
-=======
->>>>>>> 94c31758
       override def subscribe[G[_]](topics: G[String])(implicit G: Reducible[G]): F[Unit] =
         permit.surround {
           withConsumer.blocking {
