--- conflicted
+++ resolved
@@ -158,7 +158,6 @@
     .withBootstrapServers("localhost:9092")
     .withGroupId("group")
 
-<<<<<<< HEAD
 object ProduceExample extends IOApp {
   def run(args: List[String]): IO[ExitCode] = {
     val stream =
@@ -175,21 +174,6 @@
 
     stream.compile.drain.as(ExitCode.Success)
   }
-=======
-object ProduceExample extends IOApp.Simple {
-  val run: IO[Unit] =
-    KafkaConsumer.stream(consumerSettings)
-      .subscribeTo("topic")
-      .records
-      .map { committable =>
-        val key = committable.record.key
-        val value = committable.record.value
-        val record = ProducerRecord("topic", key, value)
-        ProducerRecords.one(record, committable.offset)
-      }
-      .through(KafkaProducer.pipe(producerSettings))
-      .compile.drain
->>>>>>> 9d1be40b
 }
 ```
 
@@ -200,7 +184,6 @@
 If we're producing in multiple places in our stream, we can create the `KafkaProducer` ourselves, and pass it to the `pipe` function.
 
 ```scala mdoc:silent
-<<<<<<< HEAD
 object PartitionedProduceExample extends IOApp {
   def run(args: List[String]): IO[ExitCode] = {
     val stream =
@@ -224,35 +207,12 @@
 
     stream.compile.drain.as(ExitCode.Success)
   }
-=======
-object PartitionedProduceExample extends IOApp.Simple {
-  val run: IO[Unit] =
-    KafkaProducer.stream(producerSettings)
-      .flatMap { producer =>
-        KafkaConsumer.stream(consumerSettings)
-          .subscribeTo("topic")
-          .partitionedRecords
-          .map { partition =>
-            partition
-              .map { committable =>
-                val key = committable.record.key
-                val value = committable.record.value
-                val record = ProducerRecord("topic", key, value)
-                ProducerRecords.one(record, committable.offset)
-              }
-              .through(KafkaProducer.pipe(producerSettings, producer))
-          }
-          .parJoinUnbounded
-      }
-      .compile.drain
->>>>>>> 9d1be40b
 }
 ```
 
 If we need more control of how records are produced, we can use `KafkaProducer#produce`. The function returns two effects, e.g. `IO[IO[...]]`, where the first effect puts the records in the producer's buffer, and the second effects waits for the records to have been sent.
 
 ```scala mdoc:silent
-<<<<<<< HEAD
 object KafkaProducerProduceExample extends IOApp {
   def run(args: List[String]): IO[ExitCode] = {
     val stream =
@@ -275,26 +235,6 @@
 
     stream.compile.drain.as(ExitCode.Success)
   }
-=======
-object KafkaProducerProduceExample extends IOApp.Simple {
-  val run: IO[Unit] =
-    KafkaProducer.stream(producerSettings)
-      .flatMap { producer =>
-        KafkaConsumer.stream(consumerSettings)
-          .subscribeTo("topic")
-          .records
-          .map { committable =>
-            val key = committable.record.key
-            val value = committable.record.value
-            val record = ProducerRecord("topic", key, value)
-            ProducerRecords.one(record, committable.offset)
-          }
-          .evalMap(producer.produce)
-          .groupWithin(500, 15.seconds)
-          .evalMap(_.sequence)
-      }
-      .compile.drain
->>>>>>> 9d1be40b
 }
 ```
 
@@ -303,7 +243,6 @@
 Sometimes there is a need to wait for individual `ProducerRecords` to send. In this case, we can `flatten` the result of `produce` to both send the record and wait for the send to complete. Note that this should generally be avoided, as it achieves poor performance.
 
 ```scala mdoc:silent
-<<<<<<< HEAD
 object KafkaProducerProduceFlattenExample extends IOApp {
   def run(args: List[String]): IO[ExitCode] = {
     val stream =
@@ -325,26 +264,6 @@
 
 
     stream.compile.drain.as(ExitCode.Success)
-=======
-object KafkaProducerProduceFlattenExample extends IOApp.Simple {
-  val run: IO[Unit] = {
-    KafkaProducer.stream(producerSettings)
-      .flatMap { producer =>
-        KafkaConsumer.stream(consumerSettings)
-          .subscribeTo("topic")
-          .records
-          .map { committable =>
-            val key = committable.record.key
-            val value = committable.record.value
-            val record = ProducerRecord("topic", key, value)
-            ProducerRecords.one(record, committable.offset)
-          }
-          .evalMap { record =>
-            producer.produce(record).flatten
-          }
-      }
-      .compile.drain
->>>>>>> 9d1be40b
   }
 }
 ```
