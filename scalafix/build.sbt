lazy val V = _root_.scalafix.sbt.BuildInfo
inThisBuild(
  List(
    scalaVersion := V.scala213,
    crossScalaVersions := List(V.scala213, V.scala212),
    addCompilerPlugin(scalafixSemanticdb),
    scalacOptions ++= List(
      "-Yrangepos",
      "-P:semanticdb:synthetics:on"
    )
  )
)

skip in publish := true

lazy val rules = project.settings(
  moduleName := "scalafix",
  libraryDependencies += "ch.epfl.scala" %% "scalafix-core" % V.scalafixVersion
)

lazy val input = project.settings(
  skip in publish := true,
  libraryDependencies ++= Seq("com.github.fd4s" %% "fs2-kafka" % "1.4.1")
)

lazy val output = project.settings(
  skip in publish := true,
<<<<<<< HEAD
  libraryDependencies ++= Seq("com.github.fd4s" %% "fs2-kafka" % "3.0.0-M3")
=======
  libraryDependencies ++= Seq("com.github.fd4s" %% "fs2-kafka" % "1.4.1")
>>>>>>> 3ec88f5b
)

lazy val tests = project
  .settings(
    skip in publish := true,
    libraryDependencies += "ch.epfl.scala" % "scalafix-testkit" % V.scalafixVersion % Test cross CrossVersion.full,
    compile.in(Compile) := 
      compile.in(Compile).dependsOn(compile.in(input, Compile)).value,
    scalafixTestkitOutputSourceDirectories :=
      unmanagedSourceDirectories.in(output, Compile).value,
    scalafixTestkitInputSourceDirectories :=
      unmanagedSourceDirectories.in(input, Compile).value,
    scalafixTestkitInputClasspath :=
      fullClasspath.in(input, Compile).value,
  )
  .dependsOn(rules)
  .enablePlugins(ScalafixTestkitPlugin)<|MERGE_RESOLUTION|>--- conflicted
+++ resolved
@@ -25,25 +25,21 @@
 
 lazy val output = project.settings(
   skip in publish := true,
-<<<<<<< HEAD
   libraryDependencies ++= Seq("com.github.fd4s" %% "fs2-kafka" % "3.0.0-M3")
-=======
-  libraryDependencies ++= Seq("com.github.fd4s" %% "fs2-kafka" % "1.4.1")
->>>>>>> 3ec88f5b
 )
 
 lazy val tests = project
   .settings(
     skip in publish := true,
     libraryDependencies += "ch.epfl.scala" % "scalafix-testkit" % V.scalafixVersion % Test cross CrossVersion.full,
-    compile.in(Compile) := 
+    compile.in(Compile) :=
       compile.in(Compile).dependsOn(compile.in(input, Compile)).value,
     scalafixTestkitOutputSourceDirectories :=
       unmanagedSourceDirectories.in(output, Compile).value,
     scalafixTestkitInputSourceDirectories :=
       unmanagedSourceDirectories.in(input, Compile).value,
     scalafixTestkitInputClasspath :=
-      fullClasspath.in(input, Compile).value,
+      fullClasspath.in(input, Compile).value
   )
   .dependsOn(rules)
   .enablePlugins(ScalafixTestkitPlugin)