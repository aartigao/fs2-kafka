val catsEffectVersion = "3.0.0-RC2"

val catsVersion = "2.4.1"

val confluentVersion = "6.1.0"

<<<<<<< HEAD
val fs2Version = "3.0.0-M9"
=======
val fs2Version = "2.5.3"
>>>>>>> 89d4948d

val kafkaVersion = "2.7.0"

val testcontainersScalaVersion = "0.39.3"

val vulcanVersion = "1.4.1"

val scala212 = "2.12.13"

val scala213 = "2.13.4"

val scala3 = "3.0.0-RC1"

lazy val `fs2-kafka` = project
  .in(file("."))
  .settings(
    mimaSettings,
    scalaSettings,
    noPublishSettings,
    console := (console in (core, Compile)).value,
    console in Test := (console in (core, Test)).value
  )
  .aggregate(core, vulcan)

lazy val core = project
  .in(file("modules/core"))
  .settings(
    moduleName := "fs2-kafka",
    name := moduleName.value,
    dependencySettings ++ Seq(
      libraryDependencies ++= Seq(
        "co.fs2" %% "fs2-core" % fs2Version,
        "org.typelevel" %% "cats-effect" % catsEffectVersion,
        "org.apache.kafka" % "kafka-clients" % kafkaVersion
      )
    ),
    publishSettings,
    mimaSettings,
    scalaSettings,
    testSettings
  )

lazy val vulcan = project
  .in(file("modules/vulcan"))
  .settings(
    moduleName := "fs2-kafka-vulcan",
    name := moduleName.value,
    dependencySettings ++ Seq(
      libraryDependencies ++= Seq(
        "com.github.fd4s" %% "vulcan" % vulcanVersion,
        "io.confluent" % "kafka-avro-serializer" % confluentVersion
      )
    ),
    publishSettings,
    mimaSettings,
    scalaSettings,
    testSettings
  )
  .dependsOn(core)

lazy val docs = project
  .in(file("docs"))
  .settings(
    moduleName := "fs2-kafka-docs",
    name := moduleName.value,
    dependencySettings,
    noPublishSettings,
    scalaSettings,
    mdocSettings,
    buildInfoSettings
  )
  .dependsOn(core, vulcan)
  .enablePlugins(BuildInfoPlugin, DocusaurusPlugin, MdocPlugin, ScalaUnidocPlugin)

lazy val dependencySettings = Seq(
  resolvers += "confluent" at "https://packages.confluent.io/maven/",
  libraryDependencies ++= Seq(
    ("com.dimafeng" %% "testcontainers-scala-scalatest" % testcontainersScalaVersion)
      .withDottyCompat(scalaVersion.value),
    ("com.dimafeng" %% "testcontainers-scala-kafka" % testcontainersScalaVersion)
      .withDottyCompat(scalaVersion.value),
    "org.typelevel" %% "discipline-scalatest" % "2.1.2",
    "org.typelevel" %% "cats-effect-laws" % catsEffectVersion,
    "org.typelevel" %% "cats-effect-testkit" % catsEffectVersion,
    "org.typelevel" %% "cats-testkit-scalatest" % "2.1.2",
    "ch.qos.logback" % "logback-classic" % "1.2.3"
  ).map(_ % Test),
  libraryDependencies ++= {
    if (isDotty.value) Nil
    else
      Seq(
        compilerPlugin(
          ("org.typelevel" %% "kind-projector" % "0.11.3")
            .cross(CrossVersion.full)
        )
      )
  },
  pomPostProcess := { (node: xml.Node) =>
    new xml.transform.RuleTransformer(new xml.transform.RewriteRule {
      def scopedDependency(e: xml.Elem): Boolean =
        e.label == "dependency" && e.child.exists(_.label == "scope")

      override def transform(node: xml.Node): xml.NodeSeq =
        node match {
          case e: xml.Elem if scopedDependency(e) => Nil
          case _                                  => Seq(node)
        }
    }).transform(node).head
  }
)

lazy val mdocSettings = Seq(
  mdoc := run.in(Compile).evaluated,
  scalacOptions --= Seq("-Xfatal-warnings", "-Ywarn-unused"),
  crossScalaVersions := Seq(scalaVersion.value),
  unidocProjectFilter in (ScalaUnidoc, unidoc) := inProjects(core, vulcan),
  target in (ScalaUnidoc, unidoc) := (baseDirectory in LocalRootProject).value / "website" / "static" / "api",
  cleanFiles += (target in (ScalaUnidoc, unidoc)).value,
  docusaurusCreateSite := docusaurusCreateSite
    .dependsOn(unidoc in Compile)
    .dependsOn(updateSiteVariables in ThisBuild)
    .value,
  docusaurusPublishGhpages :=
    docusaurusPublishGhpages
      .dependsOn(unidoc in Compile)
      .dependsOn(updateSiteVariables in ThisBuild)
      .value,
  // format: off
  scalacOptions in (ScalaUnidoc, unidoc) ++= Seq(
    "-doc-source-url", s"https://github.com/fd4s/fs2-kafka/tree/v${(latestVersion in ThisBuild).value}€{FILE_PATH}.scala",
    "-sourcepath", baseDirectory.in(LocalRootProject).value.getAbsolutePath,
    "-doc-title", "FS2 Kafka",
    "-doc-version", s"v${(latestVersion in ThisBuild).value}"
  )
  // format: on
)

lazy val buildInfoSettings = Seq(
  buildInfoPackage := "fs2.kafka.build",
  buildInfoObject := "info",
  buildInfoKeys := Seq[BuildInfoKey](
    scalaVersion,
    scalacOptions,
    sourceDirectory,
    latestVersion in ThisBuild,
    BuildInfoKey.map(version in ThisBuild) {
      case (_, v) => "latestSnapshotVersion" -> v
    },
    BuildInfoKey.map(moduleName in core) {
      case (k, v) => "core" ++ k.capitalize -> v
    },
    BuildInfoKey.map(crossScalaVersions in core) {
      case (k, v) => "core" ++ k.capitalize -> v
    },
    BuildInfoKey.map(moduleName in vulcan) {
      case (k, v) => "vulcan" ++ k.capitalize -> v
    },
    BuildInfoKey.map(crossScalaVersions in vulcan) {
      case (k, v) => "vulcan" ++ k.capitalize -> v
    },
    organization in LocalRootProject,
    crossScalaVersions in core,
    BuildInfoKey("fs2Version" -> fs2Version),
    BuildInfoKey("kafkaVersion" -> kafkaVersion),
    BuildInfoKey("vulcanVersion" -> vulcanVersion),
    BuildInfoKey("confluentVersion" -> confluentVersion)
  )
)

lazy val metadataSettings = Seq(
  organization := "com.github.fd4s"
)

ThisBuild / githubWorkflowTargetBranches := Seq("series/*")

ThisBuild / githubWorkflowBuild := Seq(
  WorkflowStep.Sbt(List("ci")),
  WorkflowStep.Sbt(List("docs/run"), cond = Some(s"matrix.scala == '$scala213'"))
)

ThisBuild / githubWorkflowArtifactUpload := false

ThisBuild / githubWorkflowTargetTags ++= Seq("v*")
ThisBuild / githubWorkflowPublishTargetBranches :=
  Seq(RefPredicate.StartsWith(Ref.Tag("v")))

ThisBuild / githubWorkflowPublish := Seq(
  WorkflowStep.Sbt(
    List("ci-release", "docs/docusaurusPublishGhpages"),
    env = Map(
      "GIT_DEPLOY_KEY" -> "${{ secrets.GIT_DEPLOY_KEY }}",
      "PGP_PASSPHRASE" -> "${{ secrets.PGP_PASSPHRASE }}",
      "PGP_SECRET" -> "${{ secrets.PGP_SECRET }}",
      "SONATYPE_PASSWORD" -> "${{ secrets.SONATYPE_PASSWORD }}",
      "SONATYPE_USERNAME" -> "${{ secrets.SONATYPE_USERNAME }}"
    )
  )
)

lazy val publishSettings =
  metadataSettings ++ Seq(
    publishArtifact in Test := false,
    pomIncludeRepository := (_ => false),
    homepage := Some(url("https://fd4s.github.io/fs2-kafka")),
    licenses := List("Apache-2.0" -> url("https://www.apache.org/licenses/LICENSE-2.0.txt")),
    startYear := Some(2018),
    headerLicense := Some(
      de.heikoseeberger.sbtheader.License.ALv2(
        s"${startYear.value.get}-${java.time.Year.now}",
        "OVO Energy Limited",
        HeaderLicenseStyle.SpdxSyntax
      )
    ),
    excludeFilter.in(headerSources) := HiddenFileFilter,
    developers := List(
      Developer(
        id = "vlovgr",
        name = "Viktor Lövgren",
        email = "github@vlovgr.se",
        url = url("https://vlovgr.se")
      )
    )
  )

lazy val mimaSettings = Seq(
  // Restore this after releasing v3.0.0
  // mimaPreviousArtifacts := {
  //   if (publishArtifact.value) {
  //     Set(organization.value %% moduleName.value % (previousStableVersion in ThisBuild).value.get)
  //   } else Set()
  // },
  mimaPreviousArtifacts := Set(),
  mimaBinaryIssueFilters ++= {
    import com.typesafe.tools.mima.core._
    // format: off
    Seq(
      ProblemFilters.exclude[Problem]("fs2.kafka.internal.*"),
      ProblemFilters.exclude[IncompatibleSignatureProblem]("*")
    )
    // format: on
  }
)

lazy val noPublishSettings =
  publishSettings ++ Seq(
    skip in publish := true,
    publishArtifact := false
  )

ThisBuild / scalaVersion := scala213
ThisBuild / crossScalaVersions := Seq(scala212, scala213, scala3)

lazy val scalaSettings = Seq(
  scalacOptions ++= Seq(
    "-deprecation",
    "-encoding",
    "UTF-8",
    "-feature",
    "-language:implicitConversions",
    "-unchecked"
  ) ++ (
    if (scalaVersion.value.startsWith("2.13"))
      Seq(
        "-language:higherKinds",
        "-Xlint",
        "-Ywarn-dead-code",
        "-Ywarn-numeric-widen",
        "-Ywarn-value-discard",
        "-Ywarn-unused",
        "-Xfatal-warnings"
      )
    else if (scalaVersion.value.startsWith("2.12"))
      Seq(
        "-language:higherKinds",
        "-Xlint",
        "-Yno-adapted-args",
        "-Ywarn-dead-code",
        "-Ywarn-numeric-widen",
        "-Ywarn-value-discard",
        "-Ywarn-unused",
        "-Ypartial-unification",
        "-Xfatal-warnings"
      )
    else
      Seq(
        "-Ykind-projector",
        "-source:3.0-migration",
        "-Xignore-scala2-macros"
      )
  ),
  scalacOptions in (Compile, doc) += "-nowarn", // workaround for https://github.com/scala/bug/issues/12007
  scalacOptions in (Compile, console) --= Seq("-Xlint", "-Ywarn-unused"),
  scalacOptions in (Test, console) := (scalacOptions in (Compile, console)).value,
  Compile / unmanagedSourceDirectories ++=
    Seq(
      baseDirectory.value / "src" / "main" / (if (scalaVersion.value.startsWith("2.12"))
                                                "scala-2.12"
                                              else "scala-2.13+")
    ),
  Test / fork := true
)

lazy val testSettings = Seq(
  logBuffered in Test := false,
  parallelExecution in Test := false,
  testOptions in Test += Tests.Argument("-oDF")
)

def minorVersion(version: String): String = {
  val (major, minor) =
    CrossVersion.partialVersion(version).get
  s"$major.$minor"
}

val latestVersion = settingKey[String]("Latest stable released version")
latestVersion in ThisBuild := {
  val snapshot = (isSnapshot in ThisBuild).value
  val stable = (isVersionStable in ThisBuild).value

  if (!snapshot && stable) {
    (version in ThisBuild).value
  } else {
    (previousStableVersion in ThisBuild).value.get
  }
}

val updateSiteVariables = taskKey[Unit]("Update site variables")
updateSiteVariables in ThisBuild := {
  val file =
    (baseDirectory in LocalRootProject).value / "website" / "variables.js"

  val variables =
    Map[String, String](
      "organization" -> (organization in LocalRootProject).value,
      "coreModuleName" -> (moduleName in core).value,
      "latestVersion" -> (latestVersion in ThisBuild).value,
      "scalaPublishVersions" -> {
        val minorVersions = (crossScalaVersions in core).value.map(minorVersion)
        if (minorVersions.size <= 2) minorVersions.mkString(" and ")
        else minorVersions.init.mkString(", ") ++ " and " ++ minorVersions.last
      }
    )

  val fileHeader =
    "// Generated by sbt. Do not edit directly."

  val fileContents =
    variables.toList
      .sortBy { case (key, _) => key }
      .map { case (key, value) => s"  $key: '$value'" }
      .mkString(s"$fileHeader\nmodule.exports = {\n", ",\n", "\n};\n")

  IO.write(file, fileContents)
}

def addCommandsAlias(name: String, values: List[String]) =
  addCommandAlias(name, values.mkString(";", ";", ""))

addCommandsAlias(
  "validate",
  List(
    "+clean",
    "+test",
    "+mimaReportBinaryIssues",
    "+scalafmtCheck",
    "scalafmtSbtCheck",
    "+headerCheck",
    "+doc",
    "docs/run"
  )
)

addCommandsAlias(
  "ci",
  List(
    "clean",
    "test",
    "mimaReportBinaryIssues",
    "scalafmtCheck",
    "scalafmtSbtCheck",
    "headerCheck",
    "doc"
  )
)<|MERGE_RESOLUTION|>--- conflicted
+++ resolved
@@ -4,11 +4,7 @@
 
 val confluentVersion = "6.1.0"
 
-<<<<<<< HEAD
 val fs2Version = "3.0.0-M9"
-=======
-val fs2Version = "2.5.3"
->>>>>>> 89d4948d
 
 val kafkaVersion = "2.7.0"
 
