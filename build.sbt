<<<<<<< HEAD
val catsEffectVersion = "3.3.3"
=======
val catsEffectVersion = "2.5.4"
>>>>>>> f1ebac19

val catsVersion = "2.6.1"

val confluentVersion = "7.0.1"

<<<<<<< HEAD
val fs2Version = "3.2.4"
=======
val fs2Version = "2.5.10"
>>>>>>> f1ebac19

val kafkaVersion = "2.8.1"

val testcontainersScalaVersion = "0.39.12"

val vulcanVersion = "1.7.1"

val munitVersion = "0.7.29"

val scala212 = "2.12.15"

val scala213 = "2.13.7"

<<<<<<< HEAD
val scala3 = "3.1.0"
=======
val scala3 = "3.0.1"
>>>>>>> f1ebac19

lazy val `fs2-kafka` = project
  .in(file("."))
  .settings(
    mimaSettings,
    scalaSettings,
    noPublishSettings,
    console := (core / Compile / console).value,
    Test / console := (core / Test / console).value
  )
  .aggregate(core, vulcan, `vulcan-testkit-munit`)

lazy val core = project
  .in(file("modules/core"))
  .settings(
    moduleName := "fs2-kafka",
    name := moduleName.value,
    dependencySettings ++ Seq(
      libraryDependencies ++= Seq(
        "co.fs2" %% "fs2-core" % fs2Version,
        "org.typelevel" %% "cats-effect" % catsEffectVersion,
        "org.apache.kafka" % "kafka-clients" % kafkaVersion
      )
    ),
    publishSettings,
    mimaSettings,
    scalaSettings,
    testSettings
  )

lazy val vulcan = project
  .in(file("modules/vulcan"))
  .settings(
    moduleName := "fs2-kafka-vulcan",
    name := moduleName.value,
    dependencySettings ++ Seq(
      libraryDependencies ++= Seq(
        "com.github.fd4s" %% "vulcan" % vulcanVersion,
        "io.confluent" % "kafka-avro-serializer" % confluentVersion
      )
    ),
    publishSettings,
    mimaSettings,
    scalaSettings,
    testSettings
  )
  .dependsOn(core)

lazy val `vulcan-testkit-munit` = project
  .in(file("modules/vulcan-testkit-munit"))
  .settings(
    moduleName := "fs2-kafka-vulcan-testkit-munit",
    name := moduleName.value,
    dependencySettings ++ Seq(
      libraryDependencies ++= Seq(
        "org.scalameta" %% "munit" % munitVersion
      )
    ),
    publishSettings,
    noMimaSettings, // TODO: change to mimaSettings after artifact is released
    scalaSettings,
    testSettings
  )
  .dependsOn(vulcan)

lazy val docs = project
  .in(file("docs"))
  .settings(
    moduleName := "fs2-kafka-docs",
    name := moduleName.value,
    dependencySettings,
    noPublishSettings,
    scalaSettings,
    mdocSettings,
    buildInfoSettings
  )
  .dependsOn(core, vulcan, `vulcan-testkit-munit`)
  .enablePlugins(BuildInfoPlugin, DocusaurusPlugin, MdocPlugin, ScalaUnidocPlugin)

lazy val dependencySettings = Seq(
  resolvers += "confluent" at "https://packages.confluent.io/maven/",
  libraryDependencies ++= Seq(
    ("com.dimafeng" %% "testcontainers-scala-scalatest" % testcontainersScalaVersion)
      .cross(CrossVersion.for3Use2_13),
    ("com.dimafeng" %% "testcontainers-scala-kafka" % testcontainersScalaVersion)
      .cross(CrossVersion.for3Use2_13),
    "org.typelevel" %% "discipline-scalatest" % "2.1.5",
    "org.typelevel" %% "cats-effect-laws" % catsEffectVersion,
<<<<<<< HEAD
    "org.typelevel" %% "cats-effect-testkit" % catsEffectVersion,
=======
>>>>>>> f1ebac19
    "ch.qos.logback" % "logback-classic" % "1.2.10"
  ).map(_ % Test),
  libraryDependencies ++= {
    if (scalaVersion.value.startsWith("3")) Nil
    else
      Seq(
        compilerPlugin(
          ("org.typelevel" %% "kind-projector" % "0.13.2")
            .cross(CrossVersion.full)
        )
      )
  },
  pomPostProcess := { (node: xml.Node) =>
    new xml.transform.RuleTransformer(new xml.transform.RewriteRule {
      def scopedDependency(e: xml.Elem): Boolean =
        e.label == "dependency" && e.child.exists(_.label == "scope")

      override def transform(node: xml.Node): xml.NodeSeq =
        node match {
          case e: xml.Elem if scopedDependency(e) => Nil
          case _                                  => Seq(node)
        }
    }).transform(node).head
  }
)

lazy val mdocSettings = Seq(
  mdoc := (Compile / run).evaluated,
  scalacOptions --= Seq("-Xfatal-warnings", "-Ywarn-unused"),
  crossScalaVersions := Seq(scalaVersion.value),
  ScalaUnidoc / unidoc / unidocProjectFilter := inProjects(core, vulcan),
  ScalaUnidoc / unidoc / target := (LocalRootProject / baseDirectory).value / "website" / "static" / "api",
  cleanFiles += (ScalaUnidoc / unidoc / target).value,
  docusaurusCreateSite := docusaurusCreateSite
    .dependsOn(Compile / unidoc)
    .dependsOn(ThisBuild / updateSiteVariables)
    .value,
  docusaurusPublishGhpages :=
    docusaurusPublishGhpages
      .dependsOn(Compile / unidoc)
      .dependsOn(ThisBuild / updateSiteVariables)
      .value,
  // format: off
  ScalaUnidoc / unidoc / scalacOptions ++= Seq(
    "-doc-source-url", s"https://github.com/fd4s/fs2-kafka/tree/v${(ThisBuild / latestVersion).value}€{FILE_PATH}.scala",
    "-sourcepath", (LocalRootProject / baseDirectory).value.getAbsolutePath,
    "-doc-title", "FS2 Kafka",
    "-doc-version", s"v${(ThisBuild / latestVersion).value}"
  )
  // format: on
)

lazy val buildInfoSettings = Seq(
  buildInfoPackage := "fs2.kafka.build",
  buildInfoObject := "info",
  buildInfoKeys := Seq[BuildInfoKey](
    scalaVersion,
    scalacOptions,
    sourceDirectory,
    ThisBuild / latestVersion,
    BuildInfoKey.map(ThisBuild / version) {
      case (_, v) => "latestSnapshotVersion" -> v
    },
    BuildInfoKey.map(core / moduleName) {
      case (k, v) => "core" ++ k.capitalize -> v
    },
    BuildInfoKey.map(core / crossScalaVersions) {
      case (k, v) => "core" ++ k.capitalize -> v
    },
    BuildInfoKey.map(vulcan / moduleName) {
      case (k, v) => "vulcan" ++ k.capitalize -> v
    },
    BuildInfoKey.map(vulcan / crossScalaVersions) {
      case (k, v) => "vulcan" ++ k.capitalize -> v
    },
    BuildInfoKey.map(`vulcan-testkit-munit` / moduleName) {
      case (k, v) => "vulcanTestkitMunit" ++ k.capitalize -> v
    },
    LocalRootProject / organization,
    core / crossScalaVersions,
    BuildInfoKey("fs2Version" -> fs2Version),
    BuildInfoKey("kafkaVersion" -> kafkaVersion),
    BuildInfoKey("vulcanVersion" -> vulcanVersion),
    BuildInfoKey("confluentVersion" -> confluentVersion)
  )
)

lazy val metadataSettings = Seq(
  organization := "com.github.fd4s"
)

ThisBuild / githubWorkflowTargetBranches := Seq("series/*")

ThisBuild / githubWorkflowBuild := Seq(
  WorkflowStep.Sbt(List("ci")),
  WorkflowStep.Sbt(List("docs/run"), cond = Some(s"matrix.scala == '$scala213'"))
)

ThisBuild / githubWorkflowArtifactUpload := false

ThisBuild / githubWorkflowTargetTags ++= Seq("v*")
ThisBuild / githubWorkflowPublishTargetBranches :=
  Seq(RefPredicate.StartsWith(Ref.Tag("v")))

ThisBuild / githubWorkflowPublish := Seq(
  WorkflowStep.Sbt(
    List("ci-release", "docs/docusaurusPublishGhpages"),
    env = Map(
      "GIT_DEPLOY_KEY" -> "${{ secrets.GIT_DEPLOY_KEY }}",
      "PGP_PASSPHRASE" -> "${{ secrets.PGP_PASSPHRASE }}",
      "PGP_SECRET" -> "${{ secrets.PGP_SECRET }}",
      "SONATYPE_PASSWORD" -> "${{ secrets.SONATYPE_PASSWORD }}",
      "SONATYPE_USERNAME" -> "${{ secrets.SONATYPE_USERNAME }}"
    )
  )
)

lazy val publishSettings =
  metadataSettings ++ Seq(
    Test / publishArtifact := false,
    pomIncludeRepository := (_ => false),
    homepage := Some(url("https://fd4s.github.io/fs2-kafka")),
    licenses := List("Apache-2.0" -> url("https://www.apache.org/licenses/LICENSE-2.0.txt")),
    startYear := Some(2018),
    headerLicense := Some(
      de.heikoseeberger.sbtheader.License.ALv2(
        s"${startYear.value.get}-${java.time.Year.now}",
        "OVO Energy Limited",
        HeaderLicenseStyle.SpdxSyntax
      )
    ),
    headerSources / excludeFilter := HiddenFileFilter,
    developers := List(
      Developer(
        id = "vlovgr",
        name = "Viktor Lövgren",
        email = "github@vlovgr.se",
        url = url("https://vlovgr.se")
      ),
      Developer(
        id = "bplommer",
        name = "Ben Plommer",
        email = "@bplommer", // actually a twitter handle but whatever ¯\_(ツ)_/¯
        url = url("https://github.com/bplommer")
      ),
      Developer(
        id = "LMNet",
        name = "Yuriy Badalyantc",
        email = "lmnet89@gmail.com",
        url = url("https://github.com/LMnet")
      )
    )
  )

lazy val mimaSettings = Seq(
  mimaPreviousArtifacts := {
    if (publishArtifact.value) {
      Set(organization.value %% moduleName.value % (ThisBuild / previousStableVersion).value.get)
    } else Set()
  },
  mimaBinaryIssueFilters ++= {
    import com.typesafe.tools.mima.core._
    // format: off
    Seq(
      ProblemFilters.exclude[Problem]("fs2.kafka.internal.*"),
      ProblemFilters.exclude[IncompatibleSignatureProblem]("*"),
      ProblemFilters.exclude[ReversedMissingMethodProblem]("fs2.kafka.KafkaAdminClient.deleteConsumerGroups")
    )
    // format: on
  }
)

lazy val noMimaSettings = Seq(mimaPreviousArtifacts := Set())

lazy val noPublishSettings =
  publishSettings ++ Seq(
    publish / skip := true,
    publishArtifact := false
  )

ThisBuild / scalaVersion := scala213
ThisBuild / crossScalaVersions := Seq(scala212, scala213, scala3)

lazy val scalaSettings = Seq(
  scalacOptions ++= Seq(
    "-deprecation",
    "-encoding",
    "UTF-8",
    "-feature",
    "-language:implicitConversions",
    "-unchecked"
  ) ++ (
    if (scalaVersion.value.startsWith("2.13"))
      Seq(
        "-language:higherKinds",
        "-Xlint",
        "-Ywarn-dead-code",
        "-Ywarn-numeric-widen",
        "-Ywarn-value-discard",
        "-Ywarn-unused",
        "-Xfatal-warnings"
      )
    else if (scalaVersion.value.startsWith("2.12"))
      Seq(
        "-language:higherKinds",
        "-Xlint",
        "-Yno-adapted-args",
        "-Ywarn-dead-code",
        "-Ywarn-numeric-widen",
        "-Ywarn-value-discard",
        "-Ywarn-unused",
        "-Ypartial-unification",
        "-Xfatal-warnings"
      )
    else
      Seq(
        "-Ykind-projector",
        "-source:3.0-migration",
        "-Xignore-scala2-macros"
      )
  ),
  Compile / doc / scalacOptions += "-nowarn", // workaround for https://github.com/scala/bug/issues/12007
  Compile / console / scalacOptions --= Seq("-Xlint", "-Ywarn-unused"),
  Test / console / scalacOptions := (Compile / console / scalacOptions).value,
  Compile / unmanagedSourceDirectories ++=
    Seq(
      baseDirectory.value / "src" / "main" / {
        if (scalaVersion.value.startsWith("2.12"))
          "scala-2.12"
        else "scala-2.13+"
      }
    ),
  Test / fork := true
)

lazy val testSettings = Seq(
  Test / logBuffered := false,
  Test / parallelExecution := false,
  Test / testOptions += Tests.Argument("-oDF")
)

def minorVersion(version: String): String = {
  val (major, minor) =
    CrossVersion.partialVersion(version).get
  s"$major.$minor"
}

val latestVersion = settingKey[String]("Latest stable released version")
ThisBuild / latestVersion := {
  val snapshot = (ThisBuild / isSnapshot).value
  val stable = (ThisBuild / isVersionStable).value

  if (!snapshot && stable) {
    (ThisBuild / version).value
  } else {
    (ThisBuild / previousStableVersion).value.get
  }
}

val updateSiteVariables = taskKey[Unit]("Update site variables")
ThisBuild / updateSiteVariables := {
  val file =
    (LocalRootProject / baseDirectory).value / "website" / "variables.js"

  val variables =
    Map[String, String](
      "organization" -> (LocalRootProject / organization).value,
      "coreModuleName" -> (core / moduleName).value,
      "latestVersion" -> (ThisBuild / latestVersion).value,
      "scalaPublishVersions" -> {
        val minorVersions = (core / crossScalaVersions).value.map(minorVersion)
        if (minorVersions.size <= 2) minorVersions.mkString(" and ")
        else minorVersions.init.mkString(", ") ++ " and " ++ minorVersions.last
      }
    )

  val fileHeader =
    "// Generated by sbt. Do not edit directly."

  val fileContents =
    variables.toList
      .sortBy { case (key, _) => key }
      .map { case (key, value) => s"  $key: '$value'" }
      .mkString(s"$fileHeader\nmodule.exports = {\n", ",\n", "\n};\n")

  IO.write(file, fileContents)
}

def addCommandsAlias(name: String, values: List[String]) =
  addCommandAlias(name, values.mkString(";", ";", ""))

addCommandsAlias(
  "validate",
  List(
    "+clean",
    "+test",
    "+mimaReportBinaryIssues",
    "+scalafmtCheck",
    "scalafmtSbtCheck",
    "+headerCheck",
    "+doc",
    "docs/run"
  )
)

addCommandsAlias(
  "ci",
  List(
    "clean",
    "test",
    "mimaReportBinaryIssues",
    "scalafmtCheck",
    "scalafmtSbtCheck",
    "headerCheck",
    "doc"
  )
)<|MERGE_RESOLUTION|>--- conflicted
+++ resolved
@@ -1,22 +1,10 @@
-<<<<<<< HEAD
 val catsEffectVersion = "3.3.3"
-=======
-val catsEffectVersion = "2.5.4"
->>>>>>> f1ebac19
 
 val catsVersion = "2.6.1"
 
 val confluentVersion = "7.0.1"
 
-<<<<<<< HEAD
 val fs2Version = "3.2.4"
-=======
-val fs2Version = "2.5.10"
->>>>>>> f1ebac19
-
-val kafkaVersion = "2.8.1"
-
-val testcontainersScalaVersion = "0.39.12"
 
 val vulcanVersion = "1.7.1"
 
@@ -26,28 +14,12 @@
 
 val scala213 = "2.13.7"
 
-<<<<<<< HEAD
 val scala3 = "3.1.0"
-=======
-val scala3 = "3.0.1"
->>>>>>> f1ebac19
 
 lazy val `fs2-kafka` = project
   .in(file("."))
   .settings(
-    mimaSettings,
-    scalaSettings,
-    noPublishSettings,
-    console := (core / Compile / console).value,
-    Test / console := (core / Test / console).value
-  )
-  .aggregate(core, vulcan, `vulcan-testkit-munit`)
-
-lazy val core = project
   .in(file("modules/core"))
-  .settings(
-    moduleName := "fs2-kafka",
-    name := moduleName.value,
     dependencySettings ++ Seq(
       libraryDependencies ++= Seq(
         "co.fs2" %% "fs2-core" % fs2Version,
@@ -119,10 +91,7 @@
       .cross(CrossVersion.for3Use2_13),
     "org.typelevel" %% "discipline-scalatest" % "2.1.5",
     "org.typelevel" %% "cats-effect-laws" % catsEffectVersion,
-<<<<<<< HEAD
     "org.typelevel" %% "cats-effect-testkit" % catsEffectVersion,
-=======
->>>>>>> f1ebac19
     "ch.qos.logback" % "logback-classic" % "1.2.10"
   ).map(_ % Test),
   libraryDependencies ++= {
