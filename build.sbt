val catsEffectVersion = "2.3.1"

val catsVersion = "2.3.1"

val confluentVersion = "6.0.1"

val fs2Version = "2.5.0"

val kafkaVersion = "2.7.0"

val vulcanVersion = "1.3.0"

/*
  scala 2.12 and 2.13 patch versions need to exactly match those used for
  building the Kafka version used in Embedded Kafka.
  See https://github.com/embeddedkafka/embedded-kafka#important-known-limitation
 */
val embeddedKafkaVersion = "2.7.0"
val scala212 = "2.12.12"
val scala213 = "2.13.3"

val scala3 = "3.0.0-M3"

lazy val `fs2-kafka` = project
  .in(file("."))
  .settings(
    mimaSettings,
    scalaSettings,
    noPublishSettings,
    console := (console in (core, Compile)).value,
    console in Test := (console in (core, Test)).value
  )
  .aggregate(core, vulcan)

lazy val core = project
  .in(file("modules/core"))
  .settings(
    moduleName := "fs2-kafka",
    name := moduleName.value,
    dependencySettings ++ Seq(
      libraryDependencies ++= Seq(
        "co.fs2" %% "fs2-core" % fs2Version,
        "org.apache.kafka" % "kafka-clients" % kafkaVersion
      )
    ),
    publishSettings,
    mimaSettings,
    scalaSettings,
    testSettings
  )

lazy val vulcan = project
  .in(file("modules/vulcan"))
  .settings(
    moduleName := "fs2-kafka-vulcan",
    name := moduleName.value,
    dependencySettings ++ Seq(
      libraryDependencies ++= Seq(
        "com.github.fd4s" %% "vulcan" % vulcanVersion,
        "io.confluent" % "kafka-avro-serializer" % confluentVersion
      )
    ),
    publishSettings,
    mimaSettings,
    scalaSettings,
    testSettings
  )
  .dependsOn(core)

lazy val docs = project
  .in(file("docs"))
  .settings(
    moduleName := "fs2-kafka-docs",
    name := moduleName.value,
    dependencySettings,
    noPublishSettings,
    scalaSettings,
    mdocSettings,
    buildInfoSettings
  )
  .dependsOn(core, vulcan)
  .enablePlugins(BuildInfoPlugin, DocusaurusPlugin, MdocPlugin, ScalaUnidocPlugin)

lazy val dependencySettings = Seq(
  resolvers += "confluent" at "https://packages.confluent.io/maven/",
  libraryDependencies ++= Seq(
    ("io.github.embeddedkafka" %% "embedded-kafka" % embeddedKafkaVersion)
      .withDottyCompat(scalaVersion.value),
    "org.typelevel" %% "discipline-scalatest" % "2.1.1",
    "org.typelevel" %% "cats-effect-laws" % catsEffectVersion,
    "org.typelevel" %% "cats-laws" % catsVersion,
    "org.typelevel" %% "cats-kernel-laws" % catsVersion,
    "ch.qos.logback" % "logback-classic" % "1.2.3",
    "jline" % "jline" % "2.14.2"
  ).map(_ % Test),
  libraryDependencies ++= (if (isDotty.value) Nil
                           else
                             Seq(
                               compilerPlugin(
                                 ("org.typelevel" %% "kind-projector" % "0.11.3")
                                   .cross(CrossVersion.full)
                               )
                             )),
  pomPostProcess := { (node: xml.Node) =>
    new xml.transform.RuleTransformer(new xml.transform.RewriteRule {
      def scopedDependency(e: xml.Elem): Boolean =
        e.label == "dependency" && e.child.exists(_.label == "scope")

      override def transform(node: xml.Node): xml.NodeSeq =
        node match {
          case e: xml.Elem if scopedDependency(e) => Nil
          case _                                  => Seq(node)
        }
    }).transform(node).head
  }
)

lazy val mdocSettings = Seq(
  mdoc := run.in(Compile).evaluated,
  scalacOptions --= Seq("-Xfatal-warnings", "-Ywarn-unused"),
  crossScalaVersions := Seq(scalaVersion.value),
  unidocProjectFilter in (ScalaUnidoc, unidoc) := inProjects(core, vulcan),
  target in (ScalaUnidoc, unidoc) := (baseDirectory in LocalRootProject).value / "website" / "static" / "api",
  cleanFiles += (target in (ScalaUnidoc, unidoc)).value,
  docusaurusCreateSite := docusaurusCreateSite
    .dependsOn(unidoc in Compile)
    .dependsOn(updateSiteVariables in ThisBuild)
    .value,
  docusaurusPublishGhpages :=
    docusaurusPublishGhpages
      .dependsOn(unidoc in Compile)
      .dependsOn(updateSiteVariables in ThisBuild)
      .value,
  // format: off
  scalacOptions in (ScalaUnidoc, unidoc) ++= Seq(
    "-doc-source-url", s"https://github.com/fd4s/fs2-kafka/tree/v${(latestVersion in ThisBuild).value}€{FILE_PATH}.scala",
    "-sourcepath", baseDirectory.in(LocalRootProject).value.getAbsolutePath,
    "-doc-title", "FS2 Kafka",
    "-doc-version", s"v${(latestVersion in ThisBuild).value}"
  )
  // format: on
)

lazy val buildInfoSettings = Seq(
  buildInfoPackage := "fs2.kafka.build",
  buildInfoObject := "info",
  buildInfoKeys := Seq[BuildInfoKey](
    scalaVersion,
    scalacOptions,
    sourceDirectory,
    latestVersion in ThisBuild,
    BuildInfoKey.map(version in ThisBuild) {
      case (_, v) => "latestSnapshotVersion" -> v
    },
    BuildInfoKey.map(moduleName in core) {
      case (k, v) => "core" ++ k.capitalize -> v
    },
    BuildInfoKey.map(crossScalaVersions in core) {
      case (k, v) => "core" ++ k.capitalize -> v
    },
    BuildInfoKey.map(moduleName in vulcan) {
      case (k, v) => "vulcan" ++ k.capitalize -> v
    },
    BuildInfoKey.map(crossScalaVersions in vulcan) {
      case (k, v) => "vulcan" ++ k.capitalize -> v
    },
    organization in LocalRootProject,
    crossScalaVersions in core,
    BuildInfoKey("fs2Version" -> fs2Version),
    BuildInfoKey("kafkaVersion" -> kafkaVersion),
    BuildInfoKey("vulcanVersion" -> vulcanVersion),
    BuildInfoKey("confluentVersion" -> confluentVersion)
  )
)

lazy val metadataSettings = Seq(
  organization := "com.github.fd4s"
)

lazy val publishSettings =
  metadataSettings ++ Seq(
    publishArtifact in Test := false,
    pomIncludeRepository := (_ => false),
    homepage := Some(url("https://fd4s.github.io/fs2-kafka")),
    licenses := List("Apache-2.0" -> url("https://www.apache.org/licenses/LICENSE-2.0.txt")),
    startYear := Some(2018),
    headerLicense := Some(
      de.heikoseeberger.sbtheader.License.ALv2(
        s"${startYear.value.get}-${java.time.Year.now}",
        "OVO Energy Limited",
        HeaderLicenseStyle.SpdxSyntax
      )
    ),
    excludeFilter.in(headerSources) := HiddenFileFilter,
    developers := List(
      Developer(
        id = "vlovgr",
        name = "Viktor Lövgren",
        email = "github@vlovgr.se",
        url = url("https://vlovgr.se")
      )
    )
  )

lazy val mimaSettings = Seq(
  mimaPreviousArtifacts := {
<<<<<<< HEAD
    if (publishArtifact.value && !isDotty.value) {
=======
    if (publishArtifact.value) {
>>>>>>> 8930ddcf
      Set(organization.value %% moduleName.value % (previousStableVersion in ThisBuild).value.get)
    } else Set()
  },
  mimaBinaryIssueFilters ++= {
    import com.typesafe.tools.mima.core._
    // format: off
    Seq(
      ProblemFilters.exclude[Problem]("fs2.kafka.internal.*"),
      ProblemFilters.exclude[IncompatibleSignatureProblem]("*"),
      ProblemFilters.exclude[IncompatibleMethTypeProblem]("fs2.kafka.package.*"),
      ProblemFilters.exclude[InheritedNewAbstractMethodProblem]("fs2.kafka.KafkaConsumer.partitionsMapStream"),
      ProblemFilters.exclude[InheritedNewAbstractMethodProblem]("fs2.kafka.KafkaConsumer.stopConsuming"),
      ProblemFilters.exclude[InheritedNewAbstractMethodProblem]("fs2.kafka.KafkaConsumer.commitAsync"),
      ProblemFilters.exclude[InheritedNewAbstractMethodProblem]("fs2.kafka.KafkaConsumer.commitSync"),
      ProblemFilters.exclude[ReversedMissingMethodProblem]("fs2.kafka.KafkaAdminClient.*")
    )
    // format: on
  }
)

lazy val noPublishSettings =
  publishSettings ++ Seq(
    skip in publish := true,
    publishArtifact := false
  )

lazy val scalaSettings = Seq(
  scalaVersion := scala213,
  crossScalaVersions := Seq(scala212, scala213, scala3),
  scalacOptions ++= Seq(
    "-deprecation",
    "-encoding",
    "UTF-8",
    "-feature",
    "-language:implicitConversions",
    "-unchecked"
  ) ++ (
    if (scalaVersion.value.startsWith("2.13"))
      Seq(
        "-language:higherKinds",
        "-Xlint",
        "-Ywarn-dead-code",
        "-Ywarn-numeric-widen",
        "-Ywarn-value-discard",
        "-Ywarn-unused",
        "-Xfatal-warnings"
      )
    else if (scalaVersion.value.startsWith("2.12"))
      Seq(
        "-language:higherKinds",
        "-Xlint",
        "-Yno-adapted-args",
        "-Ywarn-dead-code",
        "-Ywarn-numeric-widen",
        "-Ywarn-value-discard",
        "-Ywarn-unused",
        "-Ypartial-unification",
        "-Xfatal-warnings"
      )
    else
      Seq(
        "-Ykind-projector",
        "-source:3.0-migration",
        "-Xignore-scala2-macros"
      )
  ),
  scalacOptions in (Compile, console) --= Seq("-Xlint", "-Ywarn-unused"),
  scalacOptions in (Test, console) := (scalacOptions in (Compile, console)).value,
  Compile / unmanagedSourceDirectories ++=
    Seq(
      baseDirectory.value / "src" / "main" / (if (scalaVersion.value.startsWith("2.12"))
                                                "scala-2.12"
                                              else "scala-2.13+")
    )
)

lazy val testSettings = Seq(
  logBuffered in Test := false,
  parallelExecution in Test := false,
  testOptions in Test += Tests.Argument("-oDF")
)

def minorVersion(version: String): String = {
  val (major, minor) =
    CrossVersion.partialVersion(version).get
  s"$major.$minor"
}

val latestVersion = settingKey[String]("Latest stable released version")
latestVersion in ThisBuild := {
  val snapshot = (isSnapshot in ThisBuild).value
  val stable = (isVersionStable in ThisBuild).value

  if (!snapshot && stable) {
    (version in ThisBuild).value
  } else {
    (previousStableVersion in ThisBuild).value.get
  }
}

val updateSiteVariables = taskKey[Unit]("Update site variables")
updateSiteVariables in ThisBuild := {
  val file =
    (baseDirectory in LocalRootProject).value / "website" / "variables.js"

  val variables =
    Map[String, String](
      "organization" -> (organization in LocalRootProject).value,
      "coreModuleName" -> (moduleName in core).value,
      "latestVersion" -> (latestVersion in ThisBuild).value,
      "scalaPublishVersions" -> {
        val minorVersions = (crossScalaVersions in core).value.map(minorVersion)
        if (minorVersions.size <= 2) minorVersions.mkString(" and ")
        else minorVersions.init.mkString(", ") ++ " and " ++ minorVersions.last
      }
    )

  val fileHeader =
    "// Generated by sbt. Do not edit directly."

  val fileContents =
    variables.toList
      .sortBy { case (key, _) => key }
      .map { case (key, value) => s"  $key: '$value'" }
      .mkString(s"$fileHeader\nmodule.exports = {\n", ",\n", "\n};\n")

  IO.write(file, fileContents)
}

def addCommandsAlias(name: String, values: List[String]) =
  addCommandAlias(name, values.mkString(";", ";", ""))

addCommandsAlias(
  "validate",
  List(
    "+clean",
    "+test",
    "+mimaReportBinaryIssues",
    "+scalafmtCheck",
    "scalafmtSbtCheck",
    "+headerCheck",
    "+doc",
    "docs/run"
  )
)<|MERGE_RESOLUTION|>--- conflicted
+++ resolved
@@ -204,11 +204,7 @@
 
 lazy val mimaSettings = Seq(
   mimaPreviousArtifacts := {
-<<<<<<< HEAD
-    if (publishArtifact.value && !isDotty.value) {
-=======
     if (publishArtifact.value) {
->>>>>>> 8930ddcf
       Set(organization.value %% moduleName.value % (previousStableVersion in ThisBuild).value.get)
     } else Set()
   },
