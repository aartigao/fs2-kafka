<<<<<<< HEAD
val catsEffectVersion = "3.0.0-RC2"
=======
val catsEffectVersion = "2.3.3"
>>>>>>> 2d28cfe0

val catsVersion = "2.4.1"

val confluentVersion = "6.1.0"

<<<<<<< HEAD
val fs2Version = "3.0.0-M8"
=======
val fs2Version = "2.5.2"
>>>>>>> 2d28cfe0

val kafkaVersion = "2.7.0"

val testcontainersScalaVersion = "0.39.1"

val vulcanVersion = "1.4.1"

val scala212 = "2.12.13"

val scala213 = "2.13.4"

val scala3 = "3.0.0-RC1"

lazy val `fs2-kafka` = project
  .in(file("."))
  .settings(
    mimaSettings,
    scalaSettings,
    noPublishSettings,
    console := (console in (core, Compile)).value,
    console in Test := (console in (core, Test)).value
  )
  .aggregate(core, vulcan)

lazy val core = project
  .in(file("modules/core"))
  .settings(
    moduleName := "fs2-kafka",
    name := moduleName.value,
    dependencySettings ++ Seq(
      libraryDependencies ++= Seq(
        "org.typelevel" %% "cats-effect" % catsEffectVersion,
        "co.fs2" %% "fs2-core" % fs2Version,
        "org.typelevel" %% "cats-effect" % catsEffectVersion,
        "org.apache.kafka" % "kafka-clients" % kafkaVersion
      )
    ),
    publishSettings,
    mimaSettings,
    scalaSettings,
    testSettings
  )

lazy val vulcan = project
  .in(file("modules/vulcan"))
  .settings(
    moduleName := "fs2-kafka-vulcan",
    name := moduleName.value,
    dependencySettings ++ Seq(
      libraryDependencies ++= Seq(
        "com.github.fd4s" %% "vulcan" % vulcanVersion,
        "io.confluent" % "kafka-avro-serializer" % confluentVersion
      )
    ),
    publishSettings,
    mimaSettings,
    scalaSettings,
    testSettings
  )
  .dependsOn(core)

lazy val docs = project
  .in(file("docs"))
  .settings(
    moduleName := "fs2-kafka-docs",
    name := moduleName.value,
    dependencySettings,
    noPublishSettings,
    scalaSettings,
    mdocSettings,
    buildInfoSettings
  )
  .dependsOn(core, vulcan)
  .enablePlugins(BuildInfoPlugin, DocusaurusPlugin, MdocPlugin, ScalaUnidocPlugin)

lazy val dependencySettings = Seq(
  resolvers += "confluent" at "https://packages.confluent.io/maven/",
  libraryDependencies ++= Seq(
    ("com.dimafeng" %% "testcontainers-scala-scalatest" % testcontainersScalaVersion)
      .withDottyCompat(scalaVersion.value),
    ("com.dimafeng" %% "testcontainers-scala-kafka" % testcontainersScalaVersion)
      .withDottyCompat(scalaVersion.value),
    "org.typelevel" %% "discipline-scalatest" % "2.1.2",
    "org.typelevel" %% "cats-effect-laws" % catsEffectVersion,
<<<<<<< HEAD
    "org.typelevel" %% "cats-effect-testkit" % catsEffectVersion,
    "org.typelevel" %% "cats-testkit-scalatest" % "2.1.1",
=======
    "org.typelevel" %% "cats-testkit-scalatest" % "2.1.2",
>>>>>>> 2d28cfe0
    "ch.qos.logback" % "logback-classic" % "1.2.3"
  ).map(_ % Test),
  libraryDependencies ++= {
    if (isDotty.value) Nil
    else
      Seq(
        compilerPlugin(
          ("org.typelevel" %% "kind-projector" % "0.11.3")
            .cross(CrossVersion.full)
        )
      )
  },
  pomPostProcess := { (node: xml.Node) =>
    new xml.transform.RuleTransformer(new xml.transform.RewriteRule {
      def scopedDependency(e: xml.Elem): Boolean =
        e.label == "dependency" && e.child.exists(_.label == "scope")

      override def transform(node: xml.Node): xml.NodeSeq =
        node match {
          case e: xml.Elem if scopedDependency(e) => Nil
          case _                                  => Seq(node)
        }
    }).transform(node).head
  }
)

lazy val mdocSettings = Seq(
  mdoc := run.in(Compile).evaluated,
  scalacOptions --= Seq("-Xfatal-warnings", "-Ywarn-unused"),
  crossScalaVersions := Seq(scalaVersion.value),
  unidocProjectFilter in (ScalaUnidoc, unidoc) := inProjects(core, vulcan),
  target in (ScalaUnidoc, unidoc) := (baseDirectory in LocalRootProject).value / "website" / "static" / "api",
  cleanFiles += (target in (ScalaUnidoc, unidoc)).value,
  docusaurusCreateSite := docusaurusCreateSite
    .dependsOn(unidoc in Compile)
    .dependsOn(updateSiteVariables in ThisBuild)
    .value,
  docusaurusPublishGhpages :=
    docusaurusPublishGhpages
      .dependsOn(unidoc in Compile)
      .dependsOn(updateSiteVariables in ThisBuild)
      .value,
  // format: off
  scalacOptions in (ScalaUnidoc, unidoc) ++= Seq(
    "-doc-source-url", s"https://github.com/fd4s/fs2-kafka/tree/v${(latestVersion in ThisBuild).value}€{FILE_PATH}.scala",
    "-sourcepath", baseDirectory.in(LocalRootProject).value.getAbsolutePath,
    "-doc-title", "FS2 Kafka",
    "-doc-version", s"v${(latestVersion in ThisBuild).value}"
  )
  // format: on
)

lazy val buildInfoSettings = Seq(
  buildInfoPackage := "fs2.kafka.build",
  buildInfoObject := "info",
  buildInfoKeys := Seq[BuildInfoKey](
    scalaVersion,
    scalacOptions,
    sourceDirectory,
    latestVersion in ThisBuild,
    BuildInfoKey.map(version in ThisBuild) {
      case (_, v) => "latestSnapshotVersion" -> v
    },
    BuildInfoKey.map(moduleName in core) {
      case (k, v) => "core" ++ k.capitalize -> v
    },
    BuildInfoKey.map(crossScalaVersions in core) {
      case (k, v) => "core" ++ k.capitalize -> v
    },
    BuildInfoKey.map(moduleName in vulcan) {
      case (k, v) => "vulcan" ++ k.capitalize -> v
    },
    BuildInfoKey.map(crossScalaVersions in vulcan) {
      case (k, v) => "vulcan" ++ k.capitalize -> v
    },
    organization in LocalRootProject,
    crossScalaVersions in core,
    BuildInfoKey("fs2Version" -> fs2Version),
    BuildInfoKey("kafkaVersion" -> kafkaVersion),
    BuildInfoKey("vulcanVersion" -> vulcanVersion),
    BuildInfoKey("confluentVersion" -> confluentVersion)
  )
)

lazy val metadataSettings = Seq(
  organization := "com.github.fd4s"
)

ThisBuild / githubWorkflowTargetBranches := Seq("series/*")

ThisBuild / githubWorkflowBuild := Seq(
  WorkflowStep.Sbt(List("ci")),
  WorkflowStep.Sbt(List("docs/run"), cond = Some(s"matrix.scala == '$scala213'"))
)

ThisBuild / githubWorkflowArtifactUpload := false

ThisBuild / githubWorkflowTargetTags ++= Seq("v*")
ThisBuild / githubWorkflowPublishTargetBranches :=
  Seq(RefPredicate.StartsWith(Ref.Tag("v")))

ThisBuild / githubWorkflowPublish := Seq(
  WorkflowStep.Sbt(
    List("ci-release", "docs/docusaurusPublishGhpages"),
    env = Map(
      "GIT_DEPLOY_KEY" -> "${{ secrets.GIT_DEPLOY_KEY }}",
      "PGP_PASSPHRASE" -> "${{ secrets.PGP_PASSPHRASE }}",
      "PGP_SECRET" -> "${{ secrets.PGP_SECRET }}",
      "SONATYPE_PASSWORD" -> "${{ secrets.SONATYPE_PASSWORD }}",
      "SONATYPE_USERNAME" -> "${{ secrets.SONATYPE_USERNAME }}"
    )
  )
)

lazy val publishSettings =
  metadataSettings ++ Seq(
    publishArtifact in Test := false,
    pomIncludeRepository := (_ => false),
    homepage := Some(url("https://fd4s.github.io/fs2-kafka")),
    licenses := List("Apache-2.0" -> url("https://www.apache.org/licenses/LICENSE-2.0.txt")),
    startYear := Some(2018),
    headerLicense := Some(
      de.heikoseeberger.sbtheader.License.ALv2(
        s"${startYear.value.get}-${java.time.Year.now}",
        "OVO Energy Limited",
        HeaderLicenseStyle.SpdxSyntax
      )
    ),
    excludeFilter.in(headerSources) := HiddenFileFilter,
    developers := List(
      Developer(
        id = "vlovgr",
        name = "Viktor Lövgren",
        email = "github@vlovgr.se",
        url = url("https://vlovgr.se")
      )
    )
  )

lazy val mimaSettings = Seq(
  // Restore this after releasing v3.0.0
  // mimaPreviousArtifacts := {
  //   if (publishArtifact.value) {
  //     Set(organization.value %% moduleName.value % (previousStableVersion in ThisBuild).value.get)
  //   } else Set()
  // },
  mimaPreviousArtifacts := Set(),
  mimaBinaryIssueFilters ++= {
    import com.typesafe.tools.mima.core._
    // format: off
    Seq(
      ProblemFilters.exclude[Problem]("fs2.kafka.internal.*"),
      ProblemFilters.exclude[IncompatibleSignatureProblem]("*")
    )
    // format: on
  }
)

lazy val noPublishSettings =
  publishSettings ++ Seq(
    skip in publish := true,
    publishArtifact := false
  )

ThisBuild / scalaVersion := scala213
ThisBuild / crossScalaVersions := Seq(scala212, scala213, scala3)

lazy val scalaSettings = Seq(
  scalacOptions ++= Seq(
    "-deprecation",
    "-encoding",
    "UTF-8",
    "-feature",
    "-language:implicitConversions",
    "-unchecked"
  ) ++ (
    if (scalaVersion.value.startsWith("2.13"))
      Seq(
        "-language:higherKinds",
        "-Xlint",
        "-Ywarn-dead-code",
        "-Ywarn-numeric-widen",
        "-Ywarn-value-discard",
        "-Ywarn-unused",
        "-Xfatal-warnings"
      )
    else if (scalaVersion.value.startsWith("2.12"))
      Seq(
        "-language:higherKinds",
        "-Xlint",
        "-Yno-adapted-args",
        "-Ywarn-dead-code",
        "-Ywarn-numeric-widen",
        "-Ywarn-value-discard",
        "-Ywarn-unused",
        "-Ypartial-unification",
        "-Xfatal-warnings"
      )
    else
      Seq(
        "-Ykind-projector",
        "-source:3.0-migration",
        "-Xignore-scala2-macros"
      )
  ),
  scalacOptions in (Compile, doc) += "-nowarn", // workaround for https://github.com/scala/bug/issues/12007
  scalacOptions in (Compile, console) --= Seq("-Xlint", "-Ywarn-unused"),
  scalacOptions in (Test, console) := (scalacOptions in (Compile, console)).value,
  Compile / unmanagedSourceDirectories ++=
    Seq(
      baseDirectory.value / "src" / "main" / (if (scalaVersion.value.startsWith("2.12"))
                                                "scala-2.12"
                                              else "scala-2.13+")
    ),
  Test / fork := true
)

lazy val testSettings = Seq(
  logBuffered in Test := false,
  parallelExecution in Test := false,
  testOptions in Test += Tests.Argument("-oDF")
)

def minorVersion(version: String): String = {
  val (major, minor) =
    CrossVersion.partialVersion(version).get
  s"$major.$minor"
}

val latestVersion = settingKey[String]("Latest stable released version")
latestVersion in ThisBuild := {
  val snapshot = (isSnapshot in ThisBuild).value
  val stable = (isVersionStable in ThisBuild).value

  if (!snapshot && stable) {
    (version in ThisBuild).value
  } else {
    (previousStableVersion in ThisBuild).value.get
  }
}

val updateSiteVariables = taskKey[Unit]("Update site variables")
updateSiteVariables in ThisBuild := {
  val file =
    (baseDirectory in LocalRootProject).value / "website" / "variables.js"

  val variables =
    Map[String, String](
      "organization" -> (organization in LocalRootProject).value,
      "coreModuleName" -> (moduleName in core).value,
      "latestVersion" -> (latestVersion in ThisBuild).value,
      "scalaPublishVersions" -> {
        val minorVersions = (crossScalaVersions in core).value.map(minorVersion)
        if (minorVersions.size <= 2) minorVersions.mkString(" and ")
        else minorVersions.init.mkString(", ") ++ " and " ++ minorVersions.last
      }
    )

  val fileHeader =
    "// Generated by sbt. Do not edit directly."

  val fileContents =
    variables.toList
      .sortBy { case (key, _) => key }
      .map { case (key, value) => s"  $key: '$value'" }
      .mkString(s"$fileHeader\nmodule.exports = {\n", ",\n", "\n};\n")

  IO.write(file, fileContents)
}

def addCommandsAlias(name: String, values: List[String]) =
  addCommandAlias(name, values.mkString(";", ";", ""))

addCommandsAlias(
  "validate",
  List(
    "+clean",
    "+test",
    "+mimaReportBinaryIssues",
    "+scalafmtCheck",
    "scalafmtSbtCheck",
    "+headerCheck",
    "+doc",
    "docs/run"
  )
)

addCommandsAlias(
  "ci",
  List(
    "clean",
    "test",
    "mimaReportBinaryIssues",
    "scalafmtCheck",
    "scalafmtSbtCheck",
    "headerCheck",
    "doc"
  )
)<|MERGE_RESOLUTION|>--- conflicted
+++ resolved
@@ -1,18 +1,10 @@
-<<<<<<< HEAD
 val catsEffectVersion = "3.0.0-RC2"
-=======
-val catsEffectVersion = "2.3.3"
->>>>>>> 2d28cfe0
 
 val catsVersion = "2.4.1"
 
 val confluentVersion = "6.1.0"
 
-<<<<<<< HEAD
 val fs2Version = "3.0.0-M8"
-=======
-val fs2Version = "2.5.2"
->>>>>>> 2d28cfe0
 
 val kafkaVersion = "2.7.0"
 
@@ -44,7 +36,6 @@
     name := moduleName.value,
     dependencySettings ++ Seq(
       libraryDependencies ++= Seq(
-        "org.typelevel" %% "cats-effect" % catsEffectVersion,
         "co.fs2" %% "fs2-core" % fs2Version,
         "org.typelevel" %% "cats-effect" % catsEffectVersion,
         "org.apache.kafka" % "kafka-clients" % kafkaVersion
@@ -97,12 +88,8 @@
       .withDottyCompat(scalaVersion.value),
     "org.typelevel" %% "discipline-scalatest" % "2.1.2",
     "org.typelevel" %% "cats-effect-laws" % catsEffectVersion,
-<<<<<<< HEAD
     "org.typelevel" %% "cats-effect-testkit" % catsEffectVersion,
-    "org.typelevel" %% "cats-testkit-scalatest" % "2.1.1",
-=======
     "org.typelevel" %% "cats-testkit-scalatest" % "2.1.2",
->>>>>>> 2d28cfe0
     "ch.qos.logback" % "logback-classic" % "1.2.3"
   ).map(_ % Test),
   libraryDependencies ++= {
